#!/usr/bin/env python

from unittest import TestLoader
from pkg_resources import resource_exists
from pkg_resources import resource_listdir
from setuptools import setup, find_packages

<<<<<<< HEAD
VERSION = '1.2.1'
=======
VERSION = '2.0.0'
>>>>>>> 1fa298a7
LONG_DESC = """\
This is a simple, easily extendible rpc library that provides several useful
tools for creating and publishing web services in python.  This package
features on-demand wsdl generation for the published services, a
wsgi-compliant web application, support for complex class structures, binary
attachments, and a simple framework for creating additional serialization 
mechanisms.

This project uses lxml as it's XML API, providing full namespace support.
"""

SHORT_DESC="A transport and architecture agnostic rpc (de)serialization " \
           "library that focuses on making small, rpc-oriented messaging work."


class NoInteropLoader(TestLoader):

    def loadTestsFromModule(self, module):
        """Load unit test (skip 'interop' package).
        
        Hacked from the version in 'setuptools.command.test.ScanningLoader'.
        """
        tests = []
        tests.append(TestLoader.loadTestsFromModule(self,module))

        if hasattr(module, '__path__'):

            for file in resource_listdir(module.__name__, ''):

                if file == 'interop':
                    # These tests require installing a bunch of extra
                    # code:  see 'src/soaplib/test/README'.
                    continue

                if file.endswith('.py') and file != '__init__.py':
                    submodule = module.__name__ + '.' + file[:-3]
                else:
                    if resource_exists(
                        module.__name__, file + '/__init__.py'
                    ):
                        submodule = module.__name__ + '.' + file
                    else:
                        continue
                tests.append(self.loadTestsFromName(submodule))

        return self.suiteClass(tests)

setup(
    name='rpclib',
    packages=find_packages('src'),
    package_dir={'':'src'},

    version=VERSION,
    description=SHORT_DESC,
    long_description=LONG_DESC,
    classifiers=[
        'Programming Language :: Python',
        'Operating System :: OS Independent',
        'Natural Language :: English',
        'Development Status :: 3 - Alpha',
        'Intended Audience :: Developers',
        'Topic :: Internet :: WWW/HTTP :: Dynamic Content',
    ],
    keywords=('soap', 'wsdl', 'wsgi', 'zeromq', 'rest', 'rpc','json'),
    author='Burak Arslan',
    author_email='burak-rpclib@arskom.com.tr',
    maintainer='Burak Arslan',
    maintainer_email='burak-rpclib@arskom.com.tr',
    url='http://github.com/arskom/rpclib',
    license='LGPL',
    zip_safe=False,
    install_requires=[
      'pytz',
      'lxml>=2.2.1',
    ],
    test_suite='soaplib.test',
    test_loader='__main__:NoInteropLoader',
)<|MERGE_RESOLUTION|>--- conflicted
+++ resolved
@@ -5,11 +5,7 @@
 from pkg_resources import resource_listdir
 from setuptools import setup, find_packages
 
-<<<<<<< HEAD
-VERSION = '1.2.1'
-=======
 VERSION = '2.0.0'
->>>>>>> 1fa298a7
 LONG_DESC = """\
 This is a simple, easily extendible rpc library that provides several useful
 tools for creating and publishing web services in python.  This package
