--- conflicted
+++ resolved
@@ -21,11 +21,7 @@
 class LogicError(Exception):
     pass
 
-<<<<<<< HEAD
-__version__ = '2.13.15'
-=======
-__version__ = '2.14.0-devel'
->>>>>>> 8c3d8415
+__version__ = '2.13.16'
 
 from pytz import utc as LOCAL_TZ
 from decimal import Decimal as D
