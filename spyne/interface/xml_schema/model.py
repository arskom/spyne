
#
# spyne - Copyright (C) Spyne contributors.
#
# This library is free software; you can redistribute it and/or
# modify it under the terms of the GNU Lesser General Public
# License as published by the Free Software Foundation; either
# version 2.1 of the License, or (at your option) any later version.
#
# This library is distributed in the hope that it will be useful,
# but WITHOUT ANY WARRANTY; without even the implied warranty of
# MERCHANTABILITY or FITNESS FOR A PARTICULAR PURPOSE.  See the GNU
# Lesser General Public License for more details.
#
# You should have received a copy of the GNU Lesser General Public
# License along with this library; if not, write to the Free Software
# Foundation, Inc., 51 Franklin Street, Fifth Floor, Boston, MA  02110-1301
#

"""The ``spyne.interface.xml_schema.model`` module contains type-specific logic
for schema generation."""

import logging
logger = logging.getLogger(__name__)

import decimal

from lxml import etree

from collections import deque

from spyne.model.complex import XmlAttribute
from spyne.model.primitive import AnyXml
from spyne.model.primitive import Unicode
from spyne.protocol.xml._base import XmlDocument
from spyne.util import memoize
from spyne.util.etreeconv import dict_to_etree

from spyne.const.xml_ns import xsd as _ns_xs
from spyne.const.xml_ns import xsd as _ns_xsd


_prot = XmlDocument()


def simple_get_restriction_tag(document, cls):
    simple_type = etree.Element('{%s}simpleType' % _ns_xsd)
    simple_type.set('name', cls.get_type_name())
    document.add_simple_type(cls, simple_type)

    restriction = etree.SubElement(simple_type, '{%s}restriction' % _ns_xsd)
    restriction.set('base', cls.__base_type__.get_type_name_ns(document.interface))

    for v in cls.Attributes.values:
        enumeration = etree.SubElement(restriction, '{%s}enumeration' % _ns_xsd)
        enumeration.set('value', str(v))

    return restriction


def simple_add(interface, cls, tags):
    if not cls.is_default(cls):
        interface.get_restriction_tag(cls)


def complex_add(document, cls, tags):
    complex_type = etree.Element("{%s}complexType" % _ns_xsd)
    complex_type.set('name', cls.get_type_name())

    if cls.Annotations.doc != '' or cls.Annotations.appinfo != None or \
                                             cls.Annotations.__use_parent_doc__:
        annotation = etree.SubElement(complex_type, "{%s}annotation" % _ns_xsd)
        if cls.Annotations.doc != '' or cls.Annotations.__use_parent_doc__:
            doc = etree.SubElement(annotation, "{%s}documentation" % _ns_xsd)
            if cls.Annotations.__use_parent_doc__:
                doc.text = getattr(cls, '__doc__')
            else:
                doc.text = cls.Annotations.doc

        _ai = cls.Annotations.appinfo;
        if _ai != None:
            appinfo = etree.SubElement(annotation, "{%s}appinfo" % _ns_xsd)
            if isinstance(_ai, dict):
                dict_to_etree(_ai, appinfo)
            elif isinstance(_ai, str) or isinstance(_ai, unicode):
                appinfo.text = _ai
            elif isinstance(_ai, etree._Element):
                appinfo.append(_ai)
            else:
                from spyne.util.xml import get_object_as_xml

                appinfo.append(get_object_as_xml(_ai))

    sequence_parent = complex_type
    extends = getattr(cls, '__extends__', None)

    type_info = cls._type_info
    if extends is not None:
        if (extends.get_type_name() == cls.get_type_name() and
                                extends.get_namespace() == cls.get_namespace()):
            raise Exception("%r can't extend %r because they are both '{%s}%s'"
                    % (cls, extends, cls.get_type_name(), cls.get_namespace()))

        if extends.Attributes.exc_interface:
            # If the parent class is private, it won't be in the schema, so we
            # need to act as if its attributes are part of cls as well.
            type_info = cls.get_simple_type_info(cls)
        else:
            complex_content = etree.SubElement(complex_type,
                                                "{%s}complexContent" % _ns_xsd)
            extension = etree.SubElement(complex_content,
                                                    "{%s}extension" % _ns_xsd)
            extension.set('base', extends.get_type_name_ns(document.interface))
            sequence_parent = extension

    sequence = etree.SubElement(sequence_parent, '{%s}sequence' % _ns_xsd)

    deferred_a_of = deque()
    for k, v in type_info.items():
        if issubclass(v, XmlAttribute):
            if v.attribute_of is None: # others will be added at a later loop
                attribute = etree.SubElement(complex_type,'{%s}attribute' % _ns_xsd)

                v.describe(k, attribute, document)
            else:
                deferred_a_of.append((k,v))

            continue

        if v.Attributes.exc_interface:
            continue

        document.add(v, tags)

        member = etree.SubElement(sequence, v.Attributes.schema_tag)
        if v.Attributes.schema_tag == '{%s}element' % _ns_xsd:
            member.set('name', k)
            member.set('type', v.get_type_name_ns(document.interface))

        elif v.Attributes.schema_tag == '{%s}any' % _ns_xsd and \
                                                    (issubclass(v, AnyXml)):
            if v.Attributes.namespace is not None:
                member.set('namespace', v.Attributes.namespace)
            if v.Attributes.process_contents is not None:
                member.set('processContents', v.Attributes.process_contents)

        else:
            raise ValueError("Unhandled schema_tag / type combination. %r %r"
                    % (v, v.Attributes.schema_tag))

        if v.Attributes.min_occurs != 1: # 1 is the xml schema default
            member.set('minOccurs', str(v.Attributes.min_occurs))
        if v.Attributes.max_occurs != 1: # 1 is the xml schema default
            val = v.Attributes.max_occurs
            if val == decimal.Decimal('inf'):
                val = 'unbounded'
            else:
                val = str(val)

            member.set('maxOccurs', val)

        if bool(v.Attributes.nillable) != False: # False is the xml schema default
            member.set('nillable', 'true')

        if v.Annotations.doc != '':
            # Doesn't support multi-language documentation
            annotation = etree.SubElement(member, "{%s}annotation" % _ns_xsd)

            doc = etree.SubElement(annotation, "{%s}documentation" % _ns_xsd)
            doc.text = v.Annotations.doc

    for k,v in deferred_a_of:
        ao = v.attribute_of
        elts = complex_type.xpath("//xsd:element[@name='%s']" % ao,
                                                    namespaces={'xsd': _ns_xsd})

        if len(elts) == 0:
            raise ValueError("Element %r not found for XmlAttribute %r." %
                                                                        (ao, k))
        elif len(elts) > 1:
            raise Exception("Xpath returned more than one element %r "
                          "for %r. Not sure what's going on here." % (elts, ao))

        else:
            elt = elts[0]

        _ct = etree.SubElement(elt, '{%s}complexType' % _ns_xsd)
        _sc = etree.SubElement(_ct, '{%s}simpleContent' % _ns_xsd)
        _ext = etree.SubElement(_sc, '{%s}extension' % _ns_xsd)
        _ext.attrib['base'] = elt.attrib['type']
        del elt.attrib['type']

        attribute = etree.SubElement(_ext, '{%s}attribute' % _ns_xsd)
        v.describe(k, attribute, document)

    document.add_complex_type(cls, complex_type)

    # simple node
    element = etree.Element('{%s}element' % _ns_xsd)
    element.set('name', cls.get_type_name())
    element.set('type', cls.get_type_name_ns(document.interface))

    document.add_element(cls, element)


def alias_add(document, cls, tags):
    t, = cls._type_info.values()
    element = etree.Element('{%s}element' % _ns_xsd)
    element.set('name', cls.get_type_name())
    if t is None:
        etree.SubElement(element, "{%s}complexType" % _ns_xsd)
    else:
        element.set('type', t.get_type_name_ns(document.interface))

    document.add_element(cls, element)


def enum_add(document, cls, tags):
    simple_type = etree.Element('{%s}simpleType' % _ns_xsd)
    simple_type.set('name', cls.get_type_name())

    restriction = etree.SubElement(simple_type,
                                        '{%s}restriction' % _ns_xsd)
    restriction.set('base', '%s:string' %
                            document.interface.get_namespace_prefix(_ns_xsd))

    for v in cls.__values__:
        enumeration = etree.SubElement(restriction,
                                        '{%s}enumeration' % _ns_xsd)
        enumeration.set('value', v)

    document.add_simple_type(cls, simple_type)


<<<<<<< HEAD
fault_add = complex_add
=======
def fault_add(document, cls, tags):
    extends = getattr(cls, '__extends__', None)
    if not (extends is None):
        document.add(extends)

    complex_type = etree.Element("{%s}complexType" % _ns_xsd)
    complex_type.set('name', cls.get_type_name())

    #sequence = etree.SubElement(complex_type, '{%s}sequence' % _ns_xsd)

    document.add_complex_type(cls, complex_type)

    # simple node
    element = etree.Element('{%s}element' % _ns_xsd)
    element.set('name', cls.get_type_name())
    element.set('type', cls.get_type_name_ns(document.interface))

    document.add_element(cls, element)

>>>>>>> 46830eca

def unicode_get_restriction_tag(interface, cls):
    restriction = simple_get_restriction_tag(interface, cls)

    # length
    if cls.Attributes.min_len == cls.Attributes.max_len:
        length = etree.SubElement(restriction, '{%s}length' % _ns_xs)
        length.set('value', str(cls.Attributes.min_len))

    else:
        if cls.Attributes.min_len != Unicode.Attributes.min_len:
            min_l = etree.SubElement(restriction, '{%s}minLength' % _ns_xs)
            min_l.set('value', str(cls.Attributes.min_len))

        if cls.Attributes.max_len != Unicode.Attributes.max_len:
            max_l = etree.SubElement(restriction, '{%s}maxLength' % _ns_xs)
            max_l.set('value', str(cls.Attributes.max_len))

    # pattern
    if cls.Attributes.pattern != Unicode.Attributes.pattern:
        pattern = etree.SubElement(restriction, '{%s}pattern' % _ns_xs)
        pattern.set('value', cls.Attributes.pattern)

    return restriction


@memoize
def Tget_range_restriction_tag(T):
    """The get_range_restriction template function. Takes a primitive, returns
    a function that generates range restriction tags.
    """

    from spyne.model.primitive import Decimal
    from spyne.model.primitive import Integer

    if issubclass(T, Decimal):
        def _get_float_restrictions(restriction, cls):
            if cls.Attributes.fraction_digits != T.Attributes.fraction_digits:
                elt = etree.SubElement(restriction, '{%s}fractionDigits' % _ns_xs)
                elt.set('value', cls.Attributes.total_digits)

        def _get_integer_restrictions(restriction, cls):
            if cls.Attributes.total_digits != T.Attributes.total_digits:
                elt = etree.SubElement(restriction, '{%s}totalDigits' % _ns_xs)
                elt.set('value', cls.Attributes.total_digits)

        if issubclass(T, Integer):
            def _get_additional_restrictions(restriction, cls):
                _get_integer_restrictions(restriction, cls)

        else:
            def _get_additional_restrictions(restriction, cls):
                _get_integer_restrictions(restriction, cls)
                _get_float_restrictions(restriction, cls)

    else:
        def _get_additional_restrictions(restriction, cls):
            pass

    def _get_range_restriction_tag(interface, cls):
        restriction = simple_get_restriction_tag(interface, cls)

        if cls.Attributes.gt != T.Attributes.gt:
            elt = etree.SubElement(restriction, '{%s}minExclusive' % _ns_xs)
            elt.set('value', cls.to_string(cls.Attributes.gt))

        if cls.Attributes.ge != T.Attributes.ge:
            elt = etree.SubElement(restriction, '{%s}minInclusive' % _ns_xs)
            elt.set('value', cls.to_string(cls.Attributes.ge))

        if cls.Attributes.lt != T.Attributes.lt:
            elt = etree.SubElement(restriction, '{%s}maxExclusive' % _ns_xs)
            elt.set('value', cls.to_string(cls.Attributes.lt))

        if cls.Attributes.le != T.Attributes.le:
            elt = etree.SubElement(restriction, '{%s}maxInclusive' % _ns_xs)
            elt.set('value', cls.to_string(cls.Attributes.le))

        if cls.Attributes.pattern != T.Attributes.pattern:
            elt = etree.SubElement(restriction, '{%s}pattern' % _ns_xs)
            elt.set('value', cls.Attributes.pattern)

        _get_additional_restrictions(restriction, cls)

        return restriction

    return _get_range_restriction_tag<|MERGE_RESOLUTION|>--- conflicted
+++ resolved
@@ -231,30 +231,7 @@
 
     document.add_simple_type(cls, simple_type)
 
-
-<<<<<<< HEAD
 fault_add = complex_add
-=======
-def fault_add(document, cls, tags):
-    extends = getattr(cls, '__extends__', None)
-    if not (extends is None):
-        document.add(extends)
-
-    complex_type = etree.Element("{%s}complexType" % _ns_xsd)
-    complex_type.set('name', cls.get_type_name())
-
-    #sequence = etree.SubElement(complex_type, '{%s}sequence' % _ns_xsd)
-
-    document.add_complex_type(cls, complex_type)
-
-    # simple node
-    element = etree.Element('{%s}element' % _ns_xsd)
-    element.set('name', cls.get_type_name())
-    element.set('type', cls.get_type_name_ns(document.interface))
-
-    document.add_element(cls, element)
-
->>>>>>> 46830eca
 
 def unicode_get_restriction_tag(interface, cls):
     restriction = simple_get_restriction_tag(interface, cls)
