
#
# spyne - Copyright (C) Spyne contributors.
#
# This library is free software; you can redistribute it and/or
# modify it under the terms of the GNU Lesser General Public
# License as published by the Free Software Foundation; either
# version 2.1 of the License, or (at your option) any later version.
#
# This library is distributed in the hope that it will be useful,
# but WITHOUT ANY WARRANTY; without even the implied warranty of
# MERCHANTABILITY or FITNESS FOR A PARTICULAR PURPOSE.  See the GNU
# Lesser General Public License for more details.
#
# You should have received a copy of the GNU Lesser General Public
# License along with this library; if not, write to the Free Software
# Foundation, Inc., 51 Franklin Street, Fifth Floor, Boston, MA  02110-1301
#

"""The ``spyne.protocol.dictobj`` module contains an abstract
protocol that deals with hierarchical and flat dicts as {in,out}_documents.
"""

import logging
logger = logging.getLogger(__name__)

import re
RE_HTTP_ARRAY_INDEX = re.compile("\\[([0-9]+)\\]")

from collections import deque
from collections import defaultdict

from spyne.error import ValidationError
from spyne.error import ResourceNotFoundError

from spyne.model.binary import ByteArray
from spyne.model.binary import File
from spyne.model.fault import Fault
from spyne.model.complex import ComplexModelBase
from spyne.model.complex import Array
from spyne.model.primitive import DateTime
from spyne.model.primitive import Decimal
from spyne.model.primitive import String
from spyne.model.primitive import Unicode

from spyne.protocol import ProtocolBase
from spyne.protocol._base import unwrap_messages
from spyne.protocol._base import unwrap_instance


def check_freq_dict(cls, d, fti=None):
    if fti is None:
        fti = cls.get_flat_type_info(cls)

    if cls.Attributes.validate_freq:
        for k,v in fti.items():
            val = d[k]

            min_o, max_o = v.Attributes.min_occurs, v.Attributes.max_occurs
            if val < min_o:
                raise ValidationError(k,
                            '%%r member must occur at least %d times.' % min_o)
            elif val > max_o:
                raise ValidationError(k,
                            '%%r member must occur at most %d times.' % max_o)


class DictDocument(ProtocolBase):
    """An abstract protocol that can use hierarchical or flat dicts as input and
    output documents.

    Implement ``serialize()``, ``deserialize()``, ``create_in_document()`` and
    ``create_out_string()`` to use this.
    """

    def deserialize(self, ctx, message):
        raise NotImplementedError()

    def serialize(self, ctx, message):
        raise NotImplementedError()

    def create_in_document(self, ctx, in_string_encoding=None):
        raise NotImplementedError()

    def create_out_string(self, ctx, out_string_encoding='utf8'):
        raise NotImplementedError()

    def set_validator(self, validator):
        """Sets the validator for the protocol.

        :param validator: one of ('soft', None)
        """

        if validator == 'soft' or validator is self.SOFT_VALIDATION:
            self.validator = self.SOFT_VALIDATION
        elif validator is None:
            self.validator = None
        else:
            raise ValueError(validator)

    def decompose_incoming_envelope(self, ctx, message):
        """Sets ``ctx.in_body_doc``, ``ctx.in_header_doc`` and
        ``ctx.method_request_string`` using ``ctx.in_document``.
        """

        assert message in (ProtocolBase.REQUEST, ProtocolBase.RESPONSE)

        # set ctx.in_header
        ctx.transport.in_header_doc = None # use an rpc protocol if you want headers.

        doc = ctx.in_document

        ctx.in_header_doc = None
        ctx.in_body_doc = doc

        if len(doc) == 0:
            raise Fault("Client", "Empty request")

        # set ctx.method_request_string
        ctx.method_request_string = '{%s}%s' % (self.app.interface.get_tns(),
                                                                doc.keys()[0])

        logger.debug('\theader : %r' % (ctx.in_header_doc))
        logger.debug('\tbody   : %r' % (ctx.in_body_doc))


class FlatDictDocument(DictDocument):
    @classmethod
    def flat_dict_to_object(cls, doc, inst_class, validator=None, hier_delim="_"):
        """Converts a flat dict to a native python object.

        See :func:`spyne.model.complex.ComplexModelBase.get_flat_type_info`.
        """

        simple_type_info = inst_class.get_simple_type_info(inst_class)
        inst = inst_class.get_deserialization_instance()

        # this is for validating cls.Attributes.{min,max}_occurs
        frequencies = defaultdict(lambda: defaultdict(int))

        for orig_k, v in doc.items():
            k = RE_HTTP_ARRAY_INDEX.sub("", orig_k)
            member = simple_type_info.get(k, None)
            if member is None:
                logger.debug("discarding field %r" % k)
                continue

            value = getattr(inst, k, None)
            if value is None: # value can return None from getattr as well
                value = []

            # extract native values from the list of strings in the flat dict
            # entries.
            for v2 in v:
                if (validator is cls.SOFT_VALIDATION and not
                                  member.type.validate_string(member.type, v2)):
                    raise ValidationError(v2)

                if issubclass(member.type, (File, ByteArray)):
                    if isinstance(v2, str) or isinstance(v2, unicode):
                        if member.type.Attributes.encoding is None and \
                                        cls.default_binary_encoding is not None:
                            native_v2 = member.type.from_string(v2,
                                                    cls.default_binary_encoding)

                        else:
                            native_v2 = member.type.from_string(v2)
                    else:
                        native_v2 = v2
                else:
                    native_v2 = member.type.from_string(v2)

                if (validator is cls.SOFT_VALIDATION and not
                            member.type.validate_native(member.type, native_v2)):
                    raise ValidationError(v2)

                value.append(native_v2)

            # assign the native value to the relevant class in the nested object
            # structure.
            ccls, cinst = inst_class, inst
            ctype_info = inst_class.get_flat_type_info(inst_class)

            idx, nidx = 0, 0
            pkey = member.path[0]
            cfreq_key = inst_class, idx

            indexes = deque(RE_HTTP_ARRAY_INDEX.findall(orig_k))
            for i in range(len(member.path) - 1):
                pkey = member.path[i]
                nidx = 0

                ncls, ninst = ctype_info[pkey], getattr(cinst, pkey, None)

                mo = ncls.Attributes.max_occurs
                if ninst is None:
                    ninst = ncls.get_deserialization_instance()
                    if mo > 1:
                        ninst = [ninst]
                    setattr(cinst, pkey, ninst)
                    frequencies[cfreq_key][pkey] += 1

                if mo > 1:
                    if len(indexes) == 0:
                        raise ValidationError(orig_k,
                                               "%r requires index information.")

                    nidx = int(indexes.popleft())

                    if nidx > len(ninst):
                        raise ValidationError(orig_k,
                                            "%%r Invalid array index %d." % idx)

                    if nidx == len(ninst):
                        ninst.append(ncls.get_deserialization_instance())
                        frequencies[cfreq_key][pkey] += 1

                    cinst = ninst[nidx]

                else:
                    cinst = ninst

                cfreq_key = cfreq_key + (ncls, nidx)
                ccls, idx = ncls, nidx
                ctype_info = ncls._type_info

            frequencies[cfreq_key][member.path[-1]] += len(value)

            if member.type.Attributes.max_occurs > 1:
                v = getattr(cinst, member.path[-1], None)
                if v is None:
                    setattr(cinst, member.path[-1], value)
                else:
                    v.extend(value)
                logger.debug("\tset array   %r(%r) = %r" %
                                                    (member.path, pkey, value))
            else:
                setattr(cinst, member.path[-1], value[0])
                logger.debug("\tset default %r(%r) = %r" %
                                                    (member.path, pkey, value))


        if len(frequencies) > 0 and validator is cls.SOFT_VALIDATION:
            for k, d in frequencies.items():
                check_freq_dict(k[-2], d)

        return inst

    @classmethod
    def object_to_flat_dict(cls, inst_cls, value, hier_delim="_", retval=None,
                     prefix=None, parent=None, subvalue_eater=lambda prot,v,t:v):
        """Converts a native python object to a flat dict.

        See :func:`spyne.model.complex.ComplexModelBase.get_flat_type_info`.
        """

        if retval is None:
            retval = {}

        if prefix is None:
            prefix = []

        fti = inst_cls.get_flat_type_info(inst_cls)
        for k, v in fti.items():
            new_prefix = list(prefix)
            new_prefix.append(k)
            subvalue = getattr(value, k, None)
            if getattr(v, 'get_flat_type_info', None) is None: # Not a ComplexModel
                key = hier_delim.join(new_prefix)

                if retval.get(key, None) is not None:
                    raise ValueError("%r.%s conflicts with previous value %r" %
                                                     (inst_cls, k, retval[key]))

                if subvalue is not None or v.Attributes.min_occurs > 0:
                    try:
                        retval[key] = subvalue_eater(cls, subvalue, v)
                    except: # FIXME: What?
                        if v.Attributes.min_occurs > 0:
                            retval[key] = None

            else:
                cls.object_to_flat_dict(fti[k], subvalue, hier_delim,
                                            retval, new_prefix, parent=inst_cls)

        return retval


class HierDictDocument(DictDocument):
    """This protocol contains logic for protocols that serialize and deserialize
    hierarchical dictionaries. Examples include: Json, MessagePack and Yaml.

    Implement ``create_in_document()`` and ``create_out_string()`` to use this.
    """

    def deserialize(self, ctx, message):
        assert message in (self.REQUEST, self.RESPONSE)

        self.event_manager.fire_event('before_deserialize', ctx)

        if ctx.descriptor is None:
            raise ResourceNotFoundError(ctx.method_request_string)

        # instantiate the result message
        if message is self.REQUEST:
            body_class = unwrap_messages(ctx.descriptor.in_message,
                                                                self.skip_depth)
        elif message is self.RESPONSE:
            body_class = unwrap_messages(ctx.descriptor.out_message,
                                                                self.skip_depth)
        if body_class:
            # assign raw result to its wrapper, result_message
            result_class = ctx.descriptor.in_message
            value = ctx.in_body_doc.get(result_class.get_type_name(), None)
            result_message = self._doc_to_object(result_class, value,
                                                                 self.validator)

            ctx.in_object = result_message

        else:
            ctx.in_object = []

        self.event_manager.fire_event('after_deserialize', ctx)

    def serialize(self, ctx, message):
        assert message in (self.REQUEST, self.RESPONSE)

        self.event_manager.fire_event('before_serialize', ctx)

        if ctx.out_error is not None:
            ctx.out_document = [ProtocolBase.to_dict(ctx.out_error.__class__, ctx.out_error)]

        else:
            # get the result message
            if message is self.REQUEST:
                out_type = ctx.descriptor.in_message
            elif message is self.RESPONSE:
                out_type = ctx.descriptor.out_message
            if out_type is None:
                return

            out_type_info = out_type._type_info

            # instantiate the result message
            out_instance = out_type()

            # assign raw result to its wrapper, result_message
            for i in range(len(out_type_info)):
                attr_name = out_type_info.keys()[i]
                setattr(out_instance, attr_name, ctx.out_object[i])

            ctx.out_document = self._object_to_doc(out_type, out_instance,
                                                    skip_depth=self.skip_depth)

            self.event_manager.fire_event('after_serialize', ctx)

    @classmethod
    def _from_dict_value(cls, class_, value, validator):
        # validate raw input
        if validator is cls.SOFT_VALIDATION:
            if issubclass(class_, Unicode) and not isinstance(value, unicode):
                # Note that String is a subclass of Unicode
                if not (issubclass(class_, String) and isinstance(value, str)):
                    value = class_.from_string(value)

            elif issubclass(class_, Decimal) and not isinstance(value,
                                                            (int, long, float)):
                raise ValidationError(value)

            elif issubclass(class_, DateTime) and not (
                                isinstance(value, unicode) and
                                         class_.validate_string(class_, value)):
                raise ValidationError(value)

        # get native type
        if issubclass(class_, ComplexModelBase):
            retval = cls._doc_to_object(class_, value, validator)

        elif issubclass(class_, DateTime):
            retval = ProtocolBase.from_string(class_, value)

        else:
            retval = value

        # validate native type
        if validator is cls.SOFT_VALIDATION and \
                                     not class_.validate_native(class_, retval):
            raise ValidationError(retval)

        return retval

    @classmethod
    def _doc_to_object(cls, class_, doc, validator=None):
        if doc is None:
            return []

        if issubclass(class_, Array):
            retval = [ ]
            (serializer,) = class_._type_info.values()

            for child in doc:
                retval.append(cls._from_dict_value(serializer, child, validator))

            return retval

        inst = class_.get_deserialization_instance()

        # get all class attributes, including the ones coming from parent classes.
        flat_type_info = class_.get_flat_type_info(class_)

        # this is for validating class_.Attributes.{min,max}_occurs
        frequencies = defaultdict(int)

        try:
            items = doc.items()
        except AttributeError:
            items = zip(class_._type_info.keys(), doc)

        # parse input to set incoming data to related attributes.
        for k,v in items:
            member = flat_type_info.get(k, None)
            if member is None:
                continue

            mo = member.Attributes.max_occurs
            if mo > 1:
                value = getattr(inst, k, None)
                if value is None:
                    value = []

                for a in v:
                    value.append(cls._from_dict_value(member, a, validator))

            else:
                value = cls._from_dict_value(member, v, validator)

            setattr(inst, k, value)

            frequencies[k] += 1

        if validator is cls.SOFT_VALIDATION:
            check_freq_dict(class_, frequencies, flat_type_info)

        return inst

    @classmethod
    def _object_to_doc(cls, class_, value, wrapper_name=None, skip_depth=0):
        # strip the wrappers if asked for
        class_, value = unwrap_instance(class_, value, skip_depth)

        # arrays get wrapped in [], whereas other objects get wrapped in
        # {wrapper_name: ...}
        if wrapper_name is None and not issubclass(class_, Array):
            wrapper_name = class_.get_type_name()

        # transform the results into a dict:
        if class_.Attributes.max_occurs > 1:
            return (cls._to_value(class_, inst, wrapper_name) for inst in value)
        else:
            return [cls._to_value(class_, value, wrapper_name)]

    @classmethod
    def _get_member_pairs(cls, class_, inst):
        parent_cls = getattr(class_, '__extends__', None)
        if parent_cls is not None:
            for r in cls._get_member_pairs(parent_cls, inst):
                yield r

        for k, v in class_._type_info.items():
            try:
                sub_value = getattr(inst, k, None)
            except Exception, e: # to guard against e.g. sqlalchemy throwing NoSuchColumnError
                logger.error("Error getting %r: %r" %(k,e))
                sub_value = None

            if v.Attributes.max_occurs > 1:
                if sub_value != None:
                    yield (k, [cls._to_value(v,sv) for sv in sub_value])

            else:
                val = cls._to_value(v, sub_value)
                if val is not None or class_.Attributes.min_occurs > 0:
                    yield (k, val)

    @classmethod
    def _to_value(cls, class_, value, k=None):
        if issubclass(class_, ComplexModelBase):
            return cls._to_dict(class_, value, k)

        if issubclass(class_, DateTime):
            return ProtocolBase.to_string(class_, value)

        if issubclass(class_, Decimal):
            if class_.Attributes.format is None:
                return value
            else:
                return ProtocolBase.to_string(class_, value)

        return value

    @classmethod
    def _to_dict(cls, class_, inst, field_name=None):
        inst = class_.get_serialization_instance(inst)

        retval = dict(cls._get_member_pairs(class_, inst))
        if field_name is None:
            return retval
        else:
<<<<<<< HEAD
            return {field_name: retval}

    @classmethod
    def flat_dict_to_object(cls, doc, inst_class, validator=None, hier_delim="_"):
        """Converts a flat dict to a native python object.

        See :func:`spyne.model.complex.ComplexModelBase.get_flat_type_info`.
        """

        simple_type_info = inst_class.get_simple_type_info(inst_class)
        inst = inst_class.get_deserialization_instance()

        # this is for validating cls.Attributes.{min,max}_occurs
        frequencies = defaultdict(lambda: defaultdict(int))

        for orig_k, v in doc.items():
            k = RE_HTTP_ARRAY_INDEX.sub("", orig_k)
            member = simple_type_info.get(k, None)
            if member is None:
                logger.debug("discarding field %r" % k)
                continue

            value = getattr(inst, k, None)
            if value is None:
                value = []

            # extract native values from the list of strings that come from the
            # http dict.
            for v2 in v:
                if (validator is cls.SOFT_VALIDATION and not
                                  member.type.validate_string(member.type, v2)):
                    raise ValidationError(v2)

                if issubclass(member.type, (File, ByteArray)):
                    if isinstance(v2, str) or isinstance(v2, unicode):
                        native_v2 = ProtocolBase.from_string(member.type, v2)
                    else:
                        native_v2 = v2
                else:
                    native_v2 = ProtocolBase.from_string(member.type, v2)

                if (validator is cls.SOFT_VALIDATION and not
                            member.type.validate_native(member.type, native_v2)):
                    raise ValidationError(v2)

                value.append(native_v2)

            # assign the native value to the relevant class in the nested object
            # structure.
            ccls, cinst = inst_class, inst
            ctype_info = inst_class.get_flat_type_info(inst_class)

            idx, nidx = 0, 0
            pkey = member.path[0]
            cfreq_key = inst_class, idx

            indexes = deque(RE_HTTP_ARRAY_INDEX.findall(orig_k))
            for i in range(len(member.path) - 1):
                pkey = member.path[i]
                nidx = 0

                ncls, ninst = ctype_info[pkey], getattr(cinst, pkey, None)

                mo = ncls.Attributes.max_occurs
                if ninst is None:
                    ninst = ncls.get_deserialization_instance()
                    if mo > 1:
                        ninst = [ninst]
                    setattr(cinst, pkey, ninst)
                    frequencies[cfreq_key][pkey] += 1

                if mo > 1:
                    if len(indexes) == 0:
                        raise ValidationError(orig_k,
                                               "%r requires index information.")

                    nidx = int(indexes.popleft())

                    if nidx > len(ninst) or nidx < 0:
                        raise ValidationError(orig_k,
                                            "%%r Invalid array index %d." % idx)

                    if nidx == len(ninst):
                        ninst.append(ncls.get_deserialization_instance())
                        frequencies[cfreq_key][pkey] += 1

                    cinst = ninst[nidx]

                else:
                    cinst = ninst

                cfreq_key = cfreq_key + (ncls, nidx)
                ccls, idx = ncls, nidx
                ctype_info = ncls._type_info

            frequencies[cfreq_key][member.path[-1]] += len(value)

            if member.type.Attributes.max_occurs > 1:
                v = getattr(cinst, member.path[-1], None)
                if v is None:
                    setattr(cinst, member.path[-1], value)
                else:
                    v.extend(value)
                logger.debug("\tset array   %r(%r) = %r" %
                                                    (member.path, pkey, value))
            else:
                setattr(cinst, member.path[-1], value[0])
                logger.debug("\tset default %r(%r) = %r" %
                                                    (member.path, pkey, value))

        if validator is cls.SOFT_VALIDATION:
            for k, d in frequencies.items():
                check_freq_dict(k[-2], d)

        return inst

    @classmethod
    def object_to_flat_dict(cls, inst_cls, value, hier_delim="_", retval=None,
                           prefix=None, parent=None, subvalue_eater=lambda v,t:v):
        """Converts a native python object to a flat dict.

        See :func:`spyne.model.complex.ComplexModelBase.get_flat_type_info`.
        """

        if retval is None:
            retval = {}

        if prefix is None:
            prefix = []

        fti = inst_cls.get_flat_type_info(inst_cls)
        for k, v in fti.items():
            new_prefix = list(prefix)
            new_prefix.append(k)
            subvalue = getattr(value, k, None)
            if getattr(v, 'get_flat_type_info', None) is None: # Not a ComplexModel
                key = hier_delim.join(new_prefix)

                if retval.get(key, None) is not None:
                    raise ValueError("%r.%s conflicts with previous value %r" %
                                                     (inst_cls, k, retval[key]))

                if subvalue is not None or v.Attributes.min_occurs > 0:
                    try:
                        retval[key] = subvalue_eater(subvalue, v)
                    except: # FIXME: What?
                        if v.Attributes.min_occurs > 0:
                            retval[key] = None

            else:
                cls.object_to_flat_dict(fti[k], subvalue, hier_delim,
                                            retval, new_prefix, parent=inst_cls)

        return retval
=======
            return {field_name: retval}
>>>>>>> 49d82a8b
<|MERGE_RESOLUTION|>--- conflicted
+++ resolved
@@ -160,15 +160,15 @@
                     if isinstance(v2, str) or isinstance(v2, unicode):
                         if member.type.Attributes.encoding is None and \
                                         cls.default_binary_encoding is not None:
-                            native_v2 = member.type.from_string(v2,
+                            native_v2 = ProtocolBase.from_string(member.type,v2,
                                                     cls.default_binary_encoding)
 
                         else:
-                            native_v2 = member.type.from_string(v2)
+                            native_v2 = ProtocolBase.from_string(member.type,v2)
                     else:
                         native_v2 = v2
                 else:
-                    native_v2 = member.type.from_string(v2)
+                    native_v2 = ProtocolBase.from_string(member.type, v2)
 
                 if (validator is cls.SOFT_VALIDATION and not
                             member.type.validate_native(member.type, native_v2)):
@@ -361,7 +361,7 @@
             if issubclass(class_, Unicode) and not isinstance(value, unicode):
                 # Note that String is a subclass of Unicode
                 if not (issubclass(class_, String) and isinstance(value, str)):
-                    value = class_.from_string(value)
+                    value = ProtocolBase.from_string(class_, value)
 
             elif issubclass(class_, Decimal) and not isinstance(value,
                                                             (int, long, float)):
@@ -506,7 +506,6 @@
         if field_name is None:
             return retval
         else:
-<<<<<<< HEAD
             return {field_name: retval}
 
     @classmethod
@@ -660,7 +659,4 @@
                 cls.object_to_flat_dict(fti[k], subvalue, hier_delim,
                                             retval, new_prefix, parent=inst_cls)
 
-        return retval
-=======
-            return {field_name: retval}
->>>>>>> 49d82a8b
+        return retval