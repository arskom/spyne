
#
# spyne - Copyright (C) Spyne contributors.
#
# This library is free software; you can redistribute it and/or
# modify it under the terms of the GNU Lesser General Public
# License as published by the Free Software Foundation; either
# version 2.1 of the License, or (at your option) any later version.
#
# This library is distributed in the hope that it will be useful,
# but WITHOUT ANY WARRANTY; without even the implied warranty of
# MERCHANTABILITY or FITNESS FOR A PARTICULAR PURPOSE.  See the GNU
# Lesser General Public License for more details.
#
# You should have received a copy of the GNU Lesser General Public
# License along with this library; if not, write to the Free Software
# Foundation, Inc., 51 Franklin Street, Fifth Floor, Boston, MA  02110-1301
#

import logging
logger = logging.getLogger(__name__)

from collections import defaultdict

from lxml import etree
from lxml import html

from spyne.const.xml_ns import xsi as _ns_xsi
from spyne.const.xml_ns import soap_env as _ns_soap_env
from spyne.error import Fault
from spyne.error import ValidationError
from spyne.model import PushBase
from spyne.model.complex import XmlAttribute
from spyne.util import coroutine
from spyne.util import Break
from spyne.util.etreeconv import etree_to_dict
from spyne.util.etreeconv import dict_to_etree

import spyne.const.xml_ns
_pref_soap_env = spyne.const.xml_ns.const_prefmap[_ns_soap_env]

"""The ``spyne.protocol.xml.model`` module contains type-specific serialization
logic.
"""


def nillable_value(func):
    def wrapper(prot, cls, value, tns, parent_elt, *args, **kwargs):
        if value is None:
            if cls.Attributes.default is None:
                return null_to_parent_element(prot, cls, value, tns, parent_elt,
                                                                *args, **kwargs)
            else:
                return func(prot, cls, cls.Attributes.default, tns, parent_elt,
                                                                *args, **kwargs)
        else:
            return func(prot, cls, value, tns, parent_elt, *args, **kwargs)

    return wrapper


def nillable_element(func):
    def wrapper(prot, cls, element):
        if bool(element.get('{%s}nil' % _ns_xsi)):
            if prot.validator is prot.SOFT_VALIDATION and not \
                                                      cls.Attributes.nillable:
                raise ValidationError('')
            else:
                return cls.Attributes.default
        else:
            return func(prot, cls, element)

    return wrapper


@nillable_element
def base_from_element(prot, cls, element):
    if prot.validator is prot.SOFT_VALIDATION and not (
                                        cls.validate_string(cls, element.text)):
        raise ValidationError(element.text)

    retval = prot.from_string(cls, element.text)

    if prot.validator is prot.SOFT_VALIDATION and not (
                                        cls.validate_native(cls, retval)):
        raise ValidationError(retval)

    return retval

@nillable_element
def byte_array_from_element(prot, cls, element):
    if prot.validator is prot.SOFT_VALIDATION and not (
                                        cls.validate_string(cls, element.text)):
        raise ValidationError(element.text)

    retval = prot.from_string(cls, element.text, prot.default_binary_encoding)

    if prot.validator is prot.SOFT_VALIDATION and not (
                                        cls.validate_native(cls, retval)):
        raise ValidationError(retval)

    return retval


@nillable_value
def byte_array_to_parent_element(prot, cls, value, tns, parent_elt, name='retval'):
    elt = etree.SubElement(parent_elt, "{%s}%s" % (tns, name))
    elt.text = prot.to_string(cls, value, prot.default_binary_encoding)


@nillable_value
def base_to_parent_element(prot, cls, value, tns, parent_elt, name='retval'):
    '''Creates a lxml.etree SubElement as a child of a 'parent' Element

    :param prot:  The protocol that will be used to serialize the given value.
    :param cls:   The type of the value that's going to determine how to pack
                  the given value.
    :param value: The value to be set for the 'text' element of the newly
                  created SubElement
    :param tns:   The target namespace of the new SubElement, used with 'name'
                  to set the tag.
    :param parent_elt: The parent Element to which the new child will be
                  appended.
    :param name:  The tag name of the new SubElement, 'retval' by default.
    '''

    elt = etree.SubElement(parent_elt, "{%s}%s" % (tns, name))
    elt.text = prot.to_string(cls, value)


def null_to_parent_element(prot, cls, value, tns, parent_elt, name='retval'):
    element = etree.SubElement(parent_elt, "{%s}%s" % (tns, name))
    element.set('{%s}nil' % _ns_xsi, 'true')


def null_from_element(prot, cls, element):
    return None


def attachment_to_parent_element(prot, cls, value, tns, parent_elt, name='retval'):
    '''This class method takes the data from the attachment and
    base64 encodes it as the text of an Element. An attachment can
    specify a file_name and if no data is given, it will read the data
    from the file
    '''
    element = etree.SubElement(parent_elt, "{%s}%s" % (tns, name))
    element.text = ''.join([b.decode('ascii') for b in cls.to_base64(value)])


@nillable_element
def attachment_from_element(prot, cls, element):
    '''This method returns an Attachment object that contains
    the base64 decoded string of the text of the given element
    '''
    return cls.from_base64([element.text])


@coroutine
def get_members_etree(prot, cls, inst, parent):
    delay = set()

    parent_cls = getattr(cls, '__extends__', None)
<<<<<<< HEAD
=======
    if not (parent_cls is None):
        get_members_etree(prot, parent_cls, inst, parent)

    for k, v in cls._type_info.items():
        try:
            subvalue = getattr(inst, k, None)
        except: # to guard against sqlalchemy throwing NoSuchColumnError
            subvalue = None

        # This is a tight loop, so enable this only when necessary.
        # logger.debug("get %r(%r) from %r: %r" % (k, v, inst, subvalue))

        if issubclass(v, XmlAttribute):
            a_of = v.attribute_of
            if a_of is not None and a_of in cls._type_info.keys():
                delay.add(k)
            else:
                v.marshall(prot, k, subvalue, parent)

            continue
>>>>>>> 7f04e8e2

    try:
        if not (parent_cls is None):
            ret = get_members_etree(prot, parent_cls, inst, parent)
            if ret is not None:
                while True:
                    sv2 = (yield)
                    ret.send(sv2)

        for k, v in cls._type_info.items():
            try:
                subvalue = getattr(inst, k, None)
            except: # to guard against sqlalchemy throwing NoSuchColumnError
                subvalue = None

            # This is a tight loop, so enable this only when necessary.
            # logger.debug("get %r(%r) from %r: %r" % (k, v, inst, subvalue))

            if issubclass(v, XmlAttribute):
                a_of = v.attribute_of
                if a_of is not None and a_of in cls._type_info.keys():
                    delay.add(k)
                continue

            mo = v.Attributes.max_occurs
            if subvalue is not None and mo > 1:
                if isinstance(subvalue, PushBase):
                    while True:
                        sv = (yield)
                        ret = prot.to_parent_element(v, sv,
                                            cls.get_namespace(), parent, k)
                        if ret is not None:
                            while True:
                                sv2 = (yield)
                                ret.send(sv2)

                else:
                    for sv in subvalue:
                        ret = prot.to_parent_element(v, sv,
                                                cls.get_namespace(), parent, k)
                        if ret is not None:
                            while True:
                                sv2 = (yield)
                                ret.send(sv2)

            # Don't include empty values for non-nillable optional attributes.
            elif subvalue is not None or v.Attributes.min_occurs > 0:
                ret = prot.to_parent_element(v, subvalue,
                                                cls.get_namespace(), parent, k)
                if ret is not None:
                    while True:
                        sv2 = (yield)
                        ret.send(sv2)
    except Break:
        pass

    for k in delay:
        v = cls._type_info[k]
        subvalue = getattr(inst, k, None)
        a_of = v.attribute_of
        attr_parents = parent.findall("{%s}%s"%(cls.__namespace__, a_of))
        if cls._type_info[a_of].Attributes.max_occurs > 1:
            for subsubvalue, attr_parent in zip(subvalue, attr_parents):
                v.marshall(prot, k, subsubvalue, attr_parent)

        else:
            for attr_parent in attr_parents:
                v.marshall(prot, k, subvalue, attr_parent)


@nillable_value
def complex_to_parent_element(prot, cls, value, tns, parent_elt, name=None):
    if name is None:
        name = cls.get_type_name()
    element = etree.SubElement(parent_elt, "{%s}%s" % (tns, name))
    inst = cls.get_serialization_instance(value)
    return get_members_etree(prot, cls, inst, element)


@nillable_value
def alias_to_parent_element(prot, cls, value, tns, parent_elt, name=None):
    if name is None:
        name = cls.get_type_name()

    (k,t), = cls._type_info.items()
    if t is not None:
        subvalue = getattr(value, k, None)
        # Don't include empty values for non-nillable optional attributes.
        if subvalue is not None or t.Attributes.min_occurs > 0:
            prot.to_parent_element(t, subvalue, tns, parent_elt, name)


@nillable_element
def alias_from_element(prot, cls, element):
    t, = cls._type_info.values()
    if t is not None:
        return prot.from_element(t, element)


@nillable_element
def complex_from_element(prot, cls, element):
    inst = cls.get_deserialization_instance()

    flat_type_info = cls.get_flat_type_info(cls)

    # this is for validating cls.Attributes.{min,max}_occurs
    frequencies = defaultdict(int)

    # parse input to set incoming data to related attributes.
    for c in element:
        key = c.tag.split('}')[-1]
        frequencies[key] += 1

        member = flat_type_info.get(key, None)
        if member is None:
            continue

        mo = member.Attributes.max_occurs
        if mo > 1:
            value = getattr(inst, key, None)
            if value is None:
                value = []

            value.append(prot.from_element(member, c))

        else:
            value = prot.from_element(member, c)

        setattr(inst, key, value)

        for key in c.attrib:
            member = flat_type_info.get(key, None)
            if member is None or (not issubclass(member, XmlAttribute)) or \
                                                     member.attribute_of == key:
                continue

            if mo > 1:
                value = getattr(inst, key, None)
                if value is None:
                    value = []
                value.append(prot.from_string(member.type, c.attrib[key]))

            else:
                value = prot.from_string(member.type, c.attrib[key])

            setattr(inst, key, value)

    for key in element.attrib:
        member = flat_type_info.get(key, None)
        if member is None:
            continue

        value = prot.from_string(member.type, element.attrib[key])

        setattr(inst, key, value)

    if prot.validator is prot.SOFT_VALIDATION:
        for key, c in flat_type_info.items():
            val = frequencies.get(key, 0)
            if (val < c.Attributes.min_occurs or val > c.Attributes.max_occurs):
                raise Fault('Client.ValidationError',
                    '%r member does not respect frequency constraints.' % key)

    return inst


@nillable_element
def array_from_element(prot, cls, element):
    retval = [ ]
    (serializer,) = cls._type_info.values()

    for child in element.getchildren():
        retval.append(prot.from_element(serializer, child))

    return retval


@nillable_element
def iterable_from_element(prot, cls, element):
    (serializer,) = cls._type_info.values()

    for child in element.getchildren():
        yield prot.from_element(serializer, child)


@nillable_value
def enum_to_parent_element(prot, cls, value, tns, parent_elt, name='retval'):
    if name is None:
        name = cls.get_type_name()
    base_to_parent_element(prot, cls, str(value), tns, parent_elt, name)


@nillable_element
def enum_from_element(prot, cls, element):
    if prot.validator is prot.SOFT_VALIDATION and not (
                                        cls.validate_string(cls, element.text)):
        raise ValidationError(element.text)
    return getattr(cls, element.text)


def fault_to_parent_element(prot, cls, value, tns, parent_elt, name=None):
    element = etree.SubElement(parent_elt, "{%s}Fault" % _ns_soap_env)

    etree.SubElement(element, 'faultcode').text = '%s:%s' % (_pref_soap_env,
                                                                value.faultcode)
    etree.SubElement(element, 'faultstring').text = value.faultstring
    etree.SubElement(element, 'faultactor').text = value.faultactor
    if value.detail != None:
        etree.SubElement(element, 'detail').append(value.detail)

    # add other nonstandard fault subelements
    get_members_etree(prot, cls, value, element)

def fault_from_element(prot, cls, element):
    code = element.find('faultcode').text
    string = element.find('faultstring').text
    factor = element.find('faultactor')
    if factor is not None:
        factor = factor.text
    detail = element.find('detail')

    return cls(faultcode=code, faultstring=string, faultactor=factor,
                                                                  detail=detail)


@nillable_element
def xml_from_element(prot, cls, element):
    children = element.getchildren()
    retval = None

    if children:
        retval = element.getchildren()[0]

    return retval


@nillable_value
def xml_to_parent_element(prot, cls, value, tns, parent_elt, name='retval'):
    if isinstance(value, str) or isinstance(value, unicode):
        value = etree.fromstring(value)

    e = etree.SubElement(parent_elt, '{%s}%s' % (tns, name))
    e.append(value)

@nillable_value
def html_to_parent_element(prot, cls, value, tns, parent_elt, name='retval'):
    if isinstance(value, str) or isinstance(value, unicode):
        value = html.fromstring(value)

    e = etree.SubElement(parent_elt, '{%s}%s' % (tns, name))
    e.append(value)


@nillable_value
def dict_to_parent_element(prot, cls, value, tns, parent_elt, name='retval'):
    e = etree.SubElement(parent_elt, '{%s}%s' % (tns, name))
    dict_to_etree(value, e)


@nillable_element
def dict_from_element(prot, cls, element):
    children = element.getchildren()
    if children:
        return etree_to_dict(element)

    return None


@nillable_element
def unicode_from_element(prot, cls, element):
    if prot.validator is prot.SOFT_VALIDATION and not (
                                        cls.validate_string(cls, element.text)):
        raise ValidationError(element.text)

    s = element.text
    if s is None:
        s = ''

    retval = prot.from_string(cls, s)

    if prot.validator is prot.SOFT_VALIDATION and not (
                                        cls.validate_native(cls, retval)):
        raise ValidationError(retval)

    return retval<|MERGE_RESOLUTION|>--- conflicted
+++ resolved
@@ -158,31 +158,7 @@
 @coroutine
 def get_members_etree(prot, cls, inst, parent):
     delay = set()
-
     parent_cls = getattr(cls, '__extends__', None)
-<<<<<<< HEAD
-=======
-    if not (parent_cls is None):
-        get_members_etree(prot, parent_cls, inst, parent)
-
-    for k, v in cls._type_info.items():
-        try:
-            subvalue = getattr(inst, k, None)
-        except: # to guard against sqlalchemy throwing NoSuchColumnError
-            subvalue = None
-
-        # This is a tight loop, so enable this only when necessary.
-        # logger.debug("get %r(%r) from %r: %r" % (k, v, inst, subvalue))
-
-        if issubclass(v, XmlAttribute):
-            a_of = v.attribute_of
-            if a_of is not None and a_of in cls._type_info.keys():
-                delay.add(k)
-            else:
-                v.marshall(prot, k, subvalue, parent)
-
-            continue
->>>>>>> 7f04e8e2
 
     try:
         if not (parent_cls is None):
@@ -205,6 +181,8 @@
                 a_of = v.attribute_of
                 if a_of is not None and a_of in cls._type_info.keys():
                     delay.add(k)
+                else:
+                    v.marshall(prot, k, subvalue, parent)
                 continue
 
             mo = v.Attributes.max_occurs
