--- conflicted
+++ resolved
@@ -155,11 +155,7 @@
             name = "{%s}%s" % (cls._ns,name)
 
         if value is not None:
-<<<<<<< HEAD
-            parent_elt.set(name, prot.to_string(cls._typ, value))
-=======
-            parent_elt.set(name, cls.type.to_string(value))
->>>>>>> 28dca534
+            parent_elt.set(name, prot.to_string(cls.type, value))
 
     @classmethod
     def describe(cls, name, element, document):
