--- conflicted
+++ resolved
@@ -41,14 +41,14 @@
 from spyne.model import ModelBase
 from spyne.model import SimpleModel
 
-_encoding_handlers = {
+binary_encoding_handlers = {
     None: ''.join,
     'hex': hexlify,
     'base64': b64encode,
     'urlsafe_base64': urlsafe_b64encode,
 }
 
-_decoding_handlers = {
+binary_decoding_handlers = {
     None: lambda x: [x],
     'hex': unhexlify,
     'base64': b64decode,
@@ -91,24 +91,6 @@
         return SimpleModel.__new__(cls, **kwargs)
 
     @classmethod
-<<<<<<< HEAD
-=======
-    @nillable_string
-    def from_string(cls, value, suggested_encoding=None):
-        encoding = cls.Attributes.encoding
-        if encoding is None:
-            encoding = suggested_encoding
-        return _decoding_handlers[encoding](value)
-
-    @classmethod
-    @nillable_string
-    def to_string(cls, value, encoding):
-        if encoding is None:
-            encoding = cls.Attributes.encoding
-        return _encoding_handlers[encoding](value)
-
-    @classmethod
->>>>>>> 49d82a8b
     @nillable_iterable
     def to_string_iterable(cls, value):
         for v in value:
@@ -223,17 +205,6 @@
 
     @classmethod
     @nillable_string
-<<<<<<< HEAD
-=======
-    def from_string(cls, value, suggested_encoding=None):
-        encoding = cls.Attributes.encoding
-        if encoding is None:
-            encoding = suggested_encoding
-        return File.Value(data=_decoding_handlers[encoding](value))
-
-    @classmethod
-    @nillable_string
->>>>>>> 49d82a8b
     def to_base64(cls, value):
         assert value.path, "You need to write data to persistent storage first " \
                            "if you want to read it back."
