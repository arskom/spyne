--- conflicted
+++ resolved
@@ -754,8 +754,6 @@
         assert CM._type_info.keys() == ['c', 'a']
 
 
-<<<<<<< HEAD
-=======
 class TestDoc(unittest.TestCase):
     def test_parent_doc(self):
         class SomeComplexModel(ComplexModel):
@@ -789,6 +787,5 @@
         assert "Some docstring" == SomeComplexModel.customize().get_documentation()
 
 
->>>>>>> 7243e963
 if __name__ == '__main__':
     unittest.main()