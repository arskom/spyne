--- conflicted
+++ resolved
@@ -1,10 +1,6 @@
 <?xml version="1.0" encoding="UTF-8"?>
 <?xml-stylesheet href="wsi-test-tools/common/xsl/report.xsl" type="text/xsl" ?>
-<<<<<<< HEAD
-<report name="WS-I Basic Profile Conformance Report."    timestamp="2012-06-25T21:15:01.490"
-=======
 <report name="WS-I Basic Profile Conformance Report."    timestamp="2012-07-12T11:22:12.273"
->>>>>>> 065e475f
     xmlns="http://www.ws-i.org/testing/2004/07/report/"
     xmlns:wsi-report="http://www.ws-i.org/testing/2004/07/report/"
     xmlns:wsi-log="http://www.ws-i.org/testing/2003/03/log/"
@@ -151,43 +147,31 @@
       <assertionResult id="BP2116" result="passed">
       </assertionResult>
     </entry>
+    <entry type="message" referenceID="{spyne.test.interop.server}InHeader">
+      <assertionResult id="BP2115" result="passed">
+      </assertionResult>
+      <assertionResult id="BP2116" result="passed">
+      </assertionResult>
+    </entry>
+    <entry type="message" referenceID="{spyne.test.interop.server}send_out_complex_headerOutHeaderMsg">
+      <assertionResult id="BP2115" result="passed">
+      </assertionResult>
+      <assertionResult id="BP2116" result="passed">
+      </assertionResult>
+    </entry>
+    <entry type="message" referenceID="{spyne.test.interop.server}OutHeader">
+      <assertionResult id="BP2115" result="passed">
+      </assertionResult>
+      <assertionResult id="BP2116" result="passed">
+      </assertionResult>
+    </entry>
     <entry type="message" referenceID="{spyne.test.interop.server}echo_in_complex_headerOutHeaderMsg">
       <assertionResult id="BP2115" result="passed">
       </assertionResult>
       <assertionResult id="BP2116" result="passed">
       </assertionResult>
     </entry>
-<<<<<<< HEAD
-    <entry type="message" referenceID="{spyne.test.interop.server}InHeader">
-=======
-    <entry type="message" referenceID="{spyne.test.interop.server}send_out_complex_headerOutHeaderMsg">
->>>>>>> 065e475f
-      <assertionResult id="BP2115" result="passed">
-      </assertionResult>
-      <assertionResult id="BP2116" result="passed">
-      </assertionResult>
-    </entry>
     <entry type="message" referenceID="{spyne.test.interop.server}send_out_complex_headerInHeaderMsg">
-      <assertionResult id="BP2115" result="passed">
-      </assertionResult>
-      <assertionResult id="BP2116" result="passed">
-      </assertionResult>
-    </entry>
-<<<<<<< HEAD
-    <entry type="message" referenceID="{spyne.test.interop.server}echo_in_complex_headerInHeaderMsg">
-=======
-    <entry type="message" referenceID="{spyne.test.interop.server}echo_in_complex_headerOutHeaderMsg">
->>>>>>> 065e475f
-      <assertionResult id="BP2115" result="passed">
-      </assertionResult>
-      <assertionResult id="BP2116" result="passed">
-      </assertionResult>
-    </entry>
-<<<<<<< HEAD
-    <entry type="message" referenceID="{spyne.test.interop.server}OutHeader">
-=======
-    <entry type="message" referenceID="{spyne.test.interop.server}send_out_complex_headerInHeaderMsg">
->>>>>>> 065e475f
       <assertionResult id="BP2115" result="passed">
       </assertionResult>
       <assertionResult id="BP2116" result="passed">
@@ -461,867 +445,535 @@
       <assertionResult id="BP2014" result="notApplicable">
       </assertionResult>
     </entry>
-<<<<<<< HEAD
+    <entry type="message" referenceID="{spyne.test.interop.server}echo_date_time_array">
+      <assertionResult id="BP2115" result="passed">
+      </assertionResult>
+      <assertionResult id="BP2116" result="passed">
+      </assertionResult>
+    </entry>
+    <entry type="message" referenceID="{spyne.test.interop.server}Fault">
+      <assertionResult id="BP2115" result="passed">
+      </assertionResult>
+      <assertionResult id="BP2116" result="passed">
+      </assertionResult>
+    </entry>
+    <entry type="message" referenceID="{spyne.test.interop.server}return_binary_data">
+      <assertionResult id="BP2115" result="passed">
+      </assertionResult>
+      <assertionResult id="BP2116" result="passed">
+      </assertionResult>
+    </entry>
+    <entry type="message" referenceID="{spyne.test.interop.server}soap_exception">
+      <assertionResult id="BP2115" result="passed">
+      </assertionResult>
+      <assertionResult id="BP2116" result="passed">
+      </assertionResult>
+    </entry>
+    <entry type="message" referenceID="{spyne.test.interop.server}echo_floatResponse">
+      <assertionResult id="BP2115" result="passed">
+      </assertionResult>
+      <assertionResult id="BP2116" result="passed">
+      </assertionResult>
+    </entry>
+    <entry type="message" referenceID="{spyne.test.interop.server}echo_class_with_self_reference">
+      <assertionResult id="BP2115" result="passed">
+      </assertionResult>
+      <assertionResult id="BP2116" result="passed">
+      </assertionResult>
+    </entry>
+    <entry type="message" referenceID="{spyne.test.interop.server}echo_simple_classResponse">
+      <assertionResult id="BP2115" result="passed">
+      </assertionResult>
+      <assertionResult id="BP2116" result="passed">
+      </assertionResult>
+    </entry>
+    <entry type="message" referenceID="{spyne.test.interop.server}python_exceptionResponse">
+      <assertionResult id="BP2115" result="passed">
+      </assertionResult>
+      <assertionResult id="BP2116" result="passed">
+      </assertionResult>
+    </entry>
+    <entry type="message" referenceID="{spyne.test.interop.server}return_invalid_data">
+      <assertionResult id="BP2115" result="passed">
+      </assertionResult>
+      <assertionResult id="BP2116" result="passed">
+      </assertionResult>
+    </entry>
+    <entry type="message" referenceID="{spyne.test.interop.server}echo_date_time_arrayResponse">
+      <assertionResult id="BP2115" result="passed">
+      </assertionResult>
+      <assertionResult id="BP2116" result="passed">
+      </assertionResult>
+    </entry>
+    <entry type="message" referenceID="{spyne.test.interop.server}echo_attachment_array">
+      <assertionResult id="BP2115" result="passed">
+      </assertionResult>
+      <assertionResult id="BP2116" result="passed">
+      </assertionResult>
+    </entry>
+    <entry type="message" referenceID="{spyne.test.interop.server}custom_messages">
+      <assertionResult id="BP2115" result="passed">
+      </assertionResult>
+      <assertionResult id="BP2116" result="passed">
+      </assertionResult>
+    </entry>
+    <entry type="message" referenceID="{spyne.test.interop.server}echo_booleanResponse">
+      <assertionResult id="BP2115" result="passed">
+      </assertionResult>
+      <assertionResult id="BP2116" result="passed">
+      </assertionResult>
+    </entry>
+    <entry type="message" referenceID="{spyne.test.interop.server}echo_nested_class_array">
+      <assertionResult id="BP2115" result="passed">
+      </assertionResult>
+      <assertionResult id="BP2116" result="passed">
+      </assertionResult>
+    </entry>
+    <entry type="message" referenceID="{spyne.test.interop.server}complex_return">
+      <assertionResult id="BP2115" result="passed">
+      </assertionResult>
+      <assertionResult id="BP2116" result="passed">
+      </assertionResult>
+    </entry>
+    <entry type="message" referenceID="{spyne.test.interop.server}long_stringResponse">
+      <assertionResult id="BP2115" result="passed">
+      </assertionResult>
+      <assertionResult id="BP2116" result="passed">
+      </assertionResult>
+    </entry>
+    <entry type="message" referenceID="{spyne.test.interop.server}echo_double_arrayResponse">
+      <assertionResult id="BP2115" result="passed">
+      </assertionResult>
+      <assertionResult id="BP2116" result="passed">
+      </assertionResult>
+    </entry>
+    <entry type="message" referenceID="{spyne.test.interop.server}multi_param">
+      <assertionResult id="BP2115" result="passed">
+      </assertionResult>
+      <assertionResult id="BP2116" result="passed">
+      </assertionResult>
+    </entry>
+    <entry type="message" referenceID="{spyne.test.interop.server}return_other_class_array">
+      <assertionResult id="BP2115" result="passed">
+      </assertionResult>
+      <assertionResult id="BP2116" result="passed">
+      </assertionResult>
+    </entry>
+    <entry type="message" referenceID="{spyne.test.interop.server}return_binary_dataResponse">
+      <assertionResult id="BP2115" result="passed">
+      </assertionResult>
+      <assertionResult id="BP2116" result="passed">
+      </assertionResult>
+    </entry>
+    <entry type="message" referenceID="{spyne.test.interop.server}echo_nested_classResponse">
+      <assertionResult id="BP2115" result="passed">
+      </assertionResult>
+      <assertionResult id="BP2116" result="passed">
+      </assertionResult>
+    </entry>
+    <entry type="message" referenceID="{spyne.test.interop.server}echo_double_array">
+      <assertionResult id="BP2115" result="passed">
+      </assertionResult>
+      <assertionResult id="BP2116" result="passed">
+      </assertionResult>
+    </entry>
+    <entry type="message" referenceID="{spyne.test.interop.server}echo_nested_class_arrayResponse">
+      <assertionResult id="BP2115" result="passed">
+      </assertionResult>
+      <assertionResult id="BP2116" result="passed">
+      </assertionResult>
+    </entry>
+    <entry type="message" referenceID="{spyne.test.interop.server}return_other_class_arrayResponse">
+      <assertionResult id="BP2115" result="passed">
+      </assertionResult>
+      <assertionResult id="BP2116" result="passed">
+      </assertionResult>
+    </entry>
+    <entry type="message" referenceID="{spyne.test.interop.server}echo_enumResponse">
+      <assertionResult id="BP2115" result="passed">
+      </assertionResult>
+      <assertionResult id="BP2116" result="passed">
+      </assertionResult>
+    </entry>
+    <entry type="message" referenceID="{spyne.test.interop.server}echo_array_in_array">
+      <assertionResult id="BP2115" result="passed">
+      </assertionResult>
+      <assertionResult id="BP2116" result="passed">
+      </assertionResult>
+    </entry>
+    <entry type="message" referenceID="{spyne.test.interop.server}non_nillableResponse">
+      <assertionResult id="BP2115" result="passed">
+      </assertionResult>
+      <assertionResult id="BP2116" result="passed">
+      </assertionResult>
+    </entry>
+    <entry type="message" referenceID="{spyne.test.interop.server}echo_nested_class">
+      <assertionResult id="BP2115" result="passed">
+      </assertionResult>
+      <assertionResult id="BP2116" result="passed">
+      </assertionResult>
+    </entry>
+    <entry type="message" referenceID="{spyne.test.interop.server}echo_extension_class">
+      <assertionResult id="BP2115" result="passed">
+      </assertionResult>
+      <assertionResult id="BP2116" result="passed">
+      </assertionResult>
+    </entry>
+    <entry type="message" referenceID="{spyne.test.interop.server}echo_any">
+      <assertionResult id="BP2115" result="passed">
+      </assertionResult>
+      <assertionResult id="BP2116" result="passed">
+      </assertionResult>
+    </entry>
+    <entry type="message" referenceID="{spyne.test.interop.server}huge_number">
+      <assertionResult id="BP2115" result="passed">
+      </assertionResult>
+      <assertionResult id="BP2116" result="passed">
+      </assertionResult>
+    </entry>
+    <entry type="message" referenceID="{spyne.test.interop.server}echo_boolean_array">
+      <assertionResult id="BP2115" result="passed">
+      </assertionResult>
+      <assertionResult id="BP2116" result="passed">
+      </assertionResult>
+    </entry>
+    <entry type="message" referenceID="{spyne.test.interop.server}send_out_complex_headerResponse">
+      <assertionResult id="BP2115" result="passed">
+      </assertionResult>
+      <assertionResult id="BP2116" result="passed">
+      </assertionResult>
+    </entry>
+    <entry type="message" referenceID="{spyne.test.interop.server}echo_float">
+      <assertionResult id="BP2115" result="passed">
+      </assertionResult>
+      <assertionResult id="BP2116" result="passed">
+      </assertionResult>
+    </entry>
+    <entry type="message" referenceID="{spyne.test.interop.server}echo_integer">
+      <assertionResult id="BP2115" result="passed">
+      </assertionResult>
+      <assertionResult id="BP2116" result="passed">
+      </assertionResult>
+    </entry>
+    <entry type="message" referenceID="{spyne.test.interop.server}documented_exceptionResponse">
+      <assertionResult id="BP2115" result="passed">
+      </assertionResult>
+      <assertionResult id="BP2116" result="passed">
+      </assertionResult>
+    </entry>
+    <entry type="message" referenceID="{spyne.test.interop.server}getCustomMessagesMsgOut">
+      <assertionResult id="BP2115" result="passed">
+      </assertionResult>
+      <assertionResult id="BP2116" result="passed">
+      </assertionResult>
+    </entry>
+    <entry type="message" referenceID="{spyne.test.interop.server}echo_datetime">
+      <assertionResult id="BP2115" result="passed">
+      </assertionResult>
+      <assertionResult id="BP2116" result="passed">
+      </assertionResult>
+    </entry>
+    <entry type="message" referenceID="{spyne.test.interop.server}do_something_else">
+      <assertionResult id="BP2115" result="passed">
+      </assertionResult>
+      <assertionResult id="BP2116" result="passed">
+      </assertionResult>
+    </entry>
+    <entry type="message" referenceID="{spyne.test.interop.server}test_empty">
+      <assertionResult id="BP2115" result="passed">
+      </assertionResult>
+      <assertionResult id="BP2116" result="passed">
+      </assertionResult>
+    </entry>
+    <entry type="message" referenceID="{spyne.test.interop.server}echo_duration">
+      <assertionResult id="BP2115" result="passed">
+      </assertionResult>
+      <assertionResult id="BP2116" result="passed">
+      </assertionResult>
+    </entry>
+    <entry type="message" referenceID="{spyne.test.interop.server}echo_extension_classResponse">
+      <assertionResult id="BP2115" result="passed">
+      </assertionResult>
+      <assertionResult id="BP2116" result="passed">
+      </assertionResult>
+    </entry>
+    <entry type="message" referenceID="{spyne.test.interop.server}non_nillable">
+      <assertionResult id="BP2115" result="passed">
+      </assertionResult>
+      <assertionResult id="BP2116" result="passed">
+      </assertionResult>
+    </entry>
+    <entry type="message" referenceID="{spyne.test.interop.server}echo_simple_class_arrayResponse">
+      <assertionResult id="BP2115" result="passed">
+      </assertionResult>
+      <assertionResult id="BP2116" result="passed">
+      </assertionResult>
+    </entry>
+    <entry type="message" referenceID="{spyne.test.interop.server}echo_datetimeResponse">
+      <assertionResult id="BP2115" result="passed">
+      </assertionResult>
+      <assertionResult id="BP2116" result="passed">
+      </assertionResult>
+    </entry>
+    <entry type="message" referenceID="{spyne.test.interop.server}echo_array_in_arrayResponse">
+      <assertionResult id="BP2115" result="passed">
+      </assertionResult>
+      <assertionResult id="BP2116" result="passed">
+      </assertionResult>
+    </entry>
+    <entry type="message" referenceID="{spyne.test.interop.server}echo_string_array">
+      <assertionResult id="BP2115" result="passed">
+      </assertionResult>
+      <assertionResult id="BP2116" result="passed">
+      </assertionResult>
+    </entry>
+    <entry type="message" referenceID="{spyne.test.interop.server}soap_exceptionResponse">
+      <assertionResult id="BP2115" result="passed">
+      </assertionResult>
+      <assertionResult id="BP2116" result="passed">
+      </assertionResult>
+    </entry>
     <entry type="message" referenceID="{spyne.test.interop.server}echo_in_complex_headerResponse">
-=======
-    <entry type="message" referenceID="{spyne.test.interop.server}echo_date_time_array">
->>>>>>> 065e475f
-      <assertionResult id="BP2115" result="passed">
-      </assertionResult>
-      <assertionResult id="BP2116" result="passed">
-      </assertionResult>
-    </entry>
-<<<<<<< HEAD
+      <assertionResult id="BP2115" result="passed">
+      </assertionResult>
+      <assertionResult id="BP2116" result="passed">
+      </assertionResult>
+    </entry>
+    <entry type="message" referenceID="{spyne.test.interop.server}send_out_complex_header">
+      <assertionResult id="BP2115" result="passed">
+      </assertionResult>
+      <assertionResult id="BP2116" result="passed">
+      </assertionResult>
+    </entry>
+    <entry type="message" referenceID="{spyne.test.interop.server}echo_anyResponse">
+      <assertionResult id="BP2115" result="passed">
+      </assertionResult>
+      <assertionResult id="BP2116" result="passed">
+      </assertionResult>
+    </entry>
+    <entry type="message" referenceID="{spyne.test.interop.server}echo_float_array">
+      <assertionResult id="BP2115" result="passed">
+      </assertionResult>
+      <assertionResult id="BP2116" result="passed">
+      </assertionResult>
+    </entry>
+    <entry type="message" referenceID="{spyne.test.interop.server}echo_doubleResponse">
+      <assertionResult id="BP2115" result="passed">
+      </assertionResult>
+      <assertionResult id="BP2116" result="passed">
+      </assertionResult>
+    </entry>
+    <entry type="message" referenceID="{spyne.test.interop.server}echo_in_headerResponse">
+      <assertionResult id="BP2115" result="passed">
+      </assertionResult>
+      <assertionResult id="BP2116" result="passed">
+      </assertionResult>
+    </entry>
+    <entry type="message" referenceID="{spyne.test.interop.server}echo_integerResponse">
+      <assertionResult id="BP2115" result="passed">
+      </assertionResult>
+      <assertionResult id="BP2116" result="passed">
+      </assertionResult>
+    </entry>
+    <entry type="message" referenceID="{spyne.test.interop.server}echo_any_as_dictResponse">
+      <assertionResult id="BP2115" result="passed">
+      </assertionResult>
+      <assertionResult id="BP2116" result="passed">
+      </assertionResult>
+    </entry>
+    <entry type="message" referenceID="{spyne.test.interop.server}echo_class_with_self_referenceResponse">
+      <assertionResult id="BP2115" result="passed">
+      </assertionResult>
+      <assertionResult id="BP2116" result="passed">
+      </assertionResult>
+    </entry>
+    <entry type="message" referenceID="{spyne.test.interop.server}echo_simple_class">
+      <assertionResult id="BP2115" result="passed">
+      </assertionResult>
+      <assertionResult id="BP2116" result="passed">
+      </assertionResult>
+    </entry>
+    <entry type="message" referenceID="{spyne.test.interop.server}echo_stringResponse">
+      <assertionResult id="BP2115" result="passed">
+      </assertionResult>
+      <assertionResult id="BP2116" result="passed">
+      </assertionResult>
+    </entry>
+    <entry type="message" referenceID="{spyne.test.interop.server}echo_simple_boolean_array">
+      <assertionResult id="BP2115" result="passed">
+      </assertionResult>
+      <assertionResult id="BP2116" result="passed">
+      </assertionResult>
+    </entry>
+    <entry type="message" referenceID="{spyne.test.interop.server}huge_numberResponse">
+      <assertionResult id="BP2115" result="passed">
+      </assertionResult>
+      <assertionResult id="BP2116" result="passed">
+      </assertionResult>
+    </entry>
+    <entry type="message" referenceID="{spyne.test.interop.server}do_something_elseResponse">
+      <assertionResult id="BP2115" result="passed">
+      </assertionResult>
+      <assertionResult id="BP2116" result="passed">
+      </assertionResult>
+    </entry>
+    <entry type="message" referenceID="{spyne.test.interop.server}echo_boolean_arrayResponse">
+      <assertionResult id="BP2115" result="passed">
+      </assertionResult>
+      <assertionResult id="BP2116" result="passed">
+      </assertionResult>
+    </entry>
+    <entry type="message" referenceID="{spyne.test.interop.server}echo_simple_class_array">
+      <assertionResult id="BP2115" result="passed">
+      </assertionResult>
+      <assertionResult id="BP2116" result="passed">
+      </assertionResult>
+    </entry>
+    <entry type="message" referenceID="{spyne.test.interop.server}echo_in_complex_header">
+      <assertionResult id="BP2115" result="passed">
+      </assertionResult>
+      <assertionResult id="BP2116" result="passed">
+      </assertionResult>
+    </entry>
+    <entry type="message" referenceID="{spyne.test.interop.server}complex_returnResponse">
+      <assertionResult id="BP2115" result="passed">
+      </assertionResult>
+      <assertionResult id="BP2116" result="passed">
+      </assertionResult>
+    </entry>
+    <entry type="message" referenceID="{spyne.test.interop.server}echo_attachment">
+      <assertionResult id="BP2115" result="passed">
+      </assertionResult>
+      <assertionResult id="BP2116" result="passed">
+      </assertionResult>
+    </entry>
+    <entry type="message" referenceID="{spyne.test.interop.server}send_out_headerResponse">
+      <assertionResult id="BP2115" result="passed">
+      </assertionResult>
+      <assertionResult id="BP2116" result="passed">
+      </assertionResult>
+    </entry>
+    <entry type="message" referenceID="{spyne.test.interop.server}echo_in_header">
+      <assertionResult id="BP2115" result="passed">
+      </assertionResult>
+      <assertionResult id="BP2116" result="passed">
+      </assertionResult>
+    </entry>
+    <entry type="message" referenceID="{spyne.test.interop.server}test_emptyResponse">
+      <assertionResult id="BP2115" result="passed">
+      </assertionResult>
+      <assertionResult id="BP2116" result="passed">
+      </assertionResult>
+    </entry>
+    <entry type="message" referenceID="{spyne.test.interop.server}echo_string_arrayResponse">
+      <assertionResult id="BP2115" result="passed">
+      </assertionResult>
+      <assertionResult id="BP2116" result="passed">
+      </assertionResult>
+    </entry>
+    <entry type="message" referenceID="{spyne.test.interop.server}python_exception">
+      <assertionResult id="BP2115" result="passed">
+      </assertionResult>
+      <assertionResult id="BP2116" result="passed">
+      </assertionResult>
+    </entry>
+    <entry type="message" referenceID="{spyne.test.interop.server}echo_any_as_dict">
+      <assertionResult id="BP2115" result="passed">
+      </assertionResult>
+      <assertionResult id="BP2116" result="passed">
+      </assertionResult>
+    </entry>
+    <entry type="message" referenceID="{spyne.test.interop.server}echo_integer_arrayResponse">
+      <assertionResult id="BP2115" result="passed">
+      </assertionResult>
+      <assertionResult id="BP2116" result="passed">
+      </assertionResult>
+    </entry>
+    <entry type="message" referenceID="{spyne.test.interop.server}multi_paramResponse">
+      <assertionResult id="BP2115" result="passed">
+      </assertionResult>
+      <assertionResult id="BP2116" result="passed">
+      </assertionResult>
+    </entry>
+    <entry type="message" referenceID="{spyne.test.interop.server}echo_integer_array">
+      <assertionResult id="BP2115" result="passed">
+      </assertionResult>
+      <assertionResult id="BP2116" result="passed">
+      </assertionResult>
+    </entry>
+    <entry type="message" referenceID="{spyne.test.interop.server}echo_attachment_arrayResponse">
+      <assertionResult id="BP2115" result="passed">
+      </assertionResult>
+      <assertionResult id="BP2116" result="passed">
+      </assertionResult>
+    </entry>
+    <entry type="message" referenceID="{spyne.test.interop.server}documented_exception">
+      <assertionResult id="BP2115" result="passed">
+      </assertionResult>
+      <assertionResult id="BP2116" result="passed">
+      </assertionResult>
+    </entry>
+    <entry type="message" referenceID="{spyne.test.interop.server}return_invalid_dataResponse">
+      <assertionResult id="BP2115" result="passed">
+      </assertionResult>
+      <assertionResult id="BP2116" result="passed">
+      </assertionResult>
+    </entry>
     <entry type="message" referenceID="{spyne.test.interop.server}echo_string">
-=======
-    <entry type="message" referenceID="{spyne.test.interop.server}Fault">
->>>>>>> 065e475f
-      <assertionResult id="BP2115" result="passed">
-      </assertionResult>
-      <assertionResult id="BP2116" result="passed">
-      </assertionResult>
-    </entry>
-<<<<<<< HEAD
-    <entry type="message" referenceID="{spyne.test.interop.server}echo_integerResponse">
-=======
-    <entry type="message" referenceID="{spyne.test.interop.server}return_binary_data">
->>>>>>> 065e475f
-      <assertionResult id="BP2115" result="passed">
-      </assertionResult>
-      <assertionResult id="BP2116" result="passed">
-      </assertionResult>
-    </entry>
-<<<<<<< HEAD
-    <entry type="message" referenceID="{spyne.test.interop.server}echo_stringResponse">
-=======
-    <entry type="message" referenceID="{spyne.test.interop.server}soap_exception">
->>>>>>> 065e475f
-      <assertionResult id="BP2115" result="passed">
-      </assertionResult>
-      <assertionResult id="BP2116" result="passed">
-      </assertionResult>
-    </entry>
-<<<<<<< HEAD
-    <entry type="message" referenceID="{spyne.test.interop.server}echo_attachment">
-=======
-    <entry type="message" referenceID="{spyne.test.interop.server}echo_floatResponse">
->>>>>>> 065e475f
-      <assertionResult id="BP2115" result="passed">
-      </assertionResult>
-      <assertionResult id="BP2116" result="passed">
-      </assertionResult>
-    </entry>
-<<<<<<< HEAD
-    <entry type="message" referenceID="{spyne.test.interop.server}echo_date_time_array">
-=======
-    <entry type="message" referenceID="{spyne.test.interop.server}echo_class_with_self_reference">
->>>>>>> 065e475f
-      <assertionResult id="BP2115" result="passed">
-      </assertionResult>
-      <assertionResult id="BP2116" result="passed">
-      </assertionResult>
-    </entry>
-<<<<<<< HEAD
-    <entry type="message" referenceID="{spyne.test.interop.server}huge_number">
-=======
-    <entry type="message" referenceID="{spyne.test.interop.server}echo_simple_classResponse">
->>>>>>> 065e475f
-      <assertionResult id="BP2115" result="passed">
-      </assertionResult>
-      <assertionResult id="BP2116" result="passed">
-      </assertionResult>
-    </entry>
-<<<<<<< HEAD
-    <entry type="message" referenceID="{spyne.test.interop.server}return_invalid_data">
-=======
-    <entry type="message" referenceID="{spyne.test.interop.server}python_exceptionResponse">
->>>>>>> 065e475f
-      <assertionResult id="BP2115" result="passed">
-      </assertionResult>
-      <assertionResult id="BP2116" result="passed">
-      </assertionResult>
-    </entry>
-<<<<<<< HEAD
+      <assertionResult id="BP2115" result="passed">
+      </assertionResult>
+      <assertionResult id="BP2116" result="passed">
+      </assertionResult>
+    </entry>
+    <entry type="message" referenceID="{spyne.test.interop.server}echo_boolean">
+      <assertionResult id="BP2115" result="passed">
+      </assertionResult>
+      <assertionResult id="BP2116" result="passed">
+      </assertionResult>
+    </entry>
+    <entry type="message" referenceID="{spyne.test.interop.server}echo_enum">
+      <assertionResult id="BP2115" result="passed">
+      </assertionResult>
+      <assertionResult id="BP2116" result="passed">
+      </assertionResult>
+    </entry>
+    <entry type="message" referenceID="{spyne.test.interop.server}echo_double">
+      <assertionResult id="BP2115" result="passed">
+      </assertionResult>
+      <assertionResult id="BP2116" result="passed">
+      </assertionResult>
+    </entry>
+    <entry type="message" referenceID="{spyne.test.interop.server}long_string">
+      <assertionResult id="BP2115" result="passed">
+      </assertionResult>
+      <assertionResult id="BP2116" result="passed">
+      </assertionResult>
+    </entry>
     <entry type="message" referenceID="{spyne.test.interop.server}echo_attachmentResponse">
-=======
-    <entry type="message" referenceID="{spyne.test.interop.server}return_invalid_data">
->>>>>>> 065e475f
-      <assertionResult id="BP2115" result="passed">
-      </assertionResult>
-      <assertionResult id="BP2116" result="passed">
-      </assertionResult>
-    </entry>
-<<<<<<< HEAD
-    <entry type="message" referenceID="{spyne.test.interop.server}return_other_class_array">
-=======
-    <entry type="message" referenceID="{spyne.test.interop.server}echo_date_time_arrayResponse">
->>>>>>> 065e475f
-      <assertionResult id="BP2115" result="passed">
-      </assertionResult>
-      <assertionResult id="BP2116" result="passed">
-      </assertionResult>
-    </entry>
-<<<<<<< HEAD
-    <entry type="message" referenceID="{spyne.test.interop.server}echo_doubleResponse">
-=======
-    <entry type="message" referenceID="{spyne.test.interop.server}echo_attachment_array">
->>>>>>> 065e475f
-      <assertionResult id="BP2115" result="passed">
-      </assertionResult>
-      <assertionResult id="BP2116" result="passed">
-      </assertionResult>
-    </entry>
-<<<<<<< HEAD
-    <entry type="message" referenceID="{spyne.test.interop.server}soap_exceptionResponse">
-=======
-    <entry type="message" referenceID="{spyne.test.interop.server}custom_messages">
->>>>>>> 065e475f
-      <assertionResult id="BP2115" result="passed">
-      </assertionResult>
-      <assertionResult id="BP2116" result="passed">
-      </assertionResult>
-    </entry>
-<<<<<<< HEAD
-    <entry type="message" referenceID="{spyne.test.interop.server}getCustomMessagesMsgOut">
-=======
-    <entry type="message" referenceID="{spyne.test.interop.server}echo_booleanResponse">
->>>>>>> 065e475f
-      <assertionResult id="BP2115" result="passed">
-      </assertionResult>
-      <assertionResult id="BP2116" result="passed">
-      </assertionResult>
-    </entry>
-<<<<<<< HEAD
-    <entry type="message" referenceID="{spyne.test.interop.server}echo_any">
-=======
-    <entry type="message" referenceID="{spyne.test.interop.server}echo_nested_class_array">
->>>>>>> 065e475f
-      <assertionResult id="BP2115" result="passed">
-      </assertionResult>
-      <assertionResult id="BP2116" result="passed">
-      </assertionResult>
-    </entry>
-<<<<<<< HEAD
-    <entry type="message" referenceID="{spyne.test.interop.server}echo_enumResponse">
-=======
-    <entry type="message" referenceID="{spyne.test.interop.server}complex_return">
->>>>>>> 065e475f
-      <assertionResult id="BP2115" result="passed">
-      </assertionResult>
-      <assertionResult id="BP2116" result="passed">
-      </assertionResult>
-    </entry>
-<<<<<<< HEAD
-    <entry type="message" referenceID="{spyne.test.interop.server}documented_exception">
-=======
-    <entry type="message" referenceID="{spyne.test.interop.server}long_stringResponse">
->>>>>>> 065e475f
-      <assertionResult id="BP2115" result="passed">
-      </assertionResult>
-      <assertionResult id="BP2116" result="passed">
-      </assertionResult>
-    </entry>
-    <entry type="message" referenceID="{spyne.test.interop.server}echo_double_arrayResponse">
-      <assertionResult id="BP2115" result="passed">
-      </assertionResult>
-      <assertionResult id="BP2116" result="passed">
-      </assertionResult>
-    </entry>
-    <entry type="message" referenceID="{spyne.test.interop.server}multi_param">
-      <assertionResult id="BP2115" result="passed">
-      </assertionResult>
-      <assertionResult id="BP2116" result="passed">
-      </assertionResult>
-    </entry>
-<<<<<<< HEAD
-    <entry type="message" referenceID="{spyne.test.interop.server}echo_string_array">
-=======
-    <entry type="message" referenceID="{spyne.test.interop.server}return_other_class_array">
->>>>>>> 065e475f
-      <assertionResult id="BP2115" result="passed">
-      </assertionResult>
-      <assertionResult id="BP2116" result="passed">
-      </assertionResult>
-    </entry>
-<<<<<<< HEAD
-    <entry type="message" referenceID="{spyne.test.interop.server}echo_class_with_self_reference">
-=======
-    <entry type="message" referenceID="{spyne.test.interop.server}return_binary_dataResponse">
->>>>>>> 065e475f
-      <assertionResult id="BP2115" result="passed">
-      </assertionResult>
-      <assertionResult id="BP2116" result="passed">
-      </assertionResult>
-    </entry>
-<<<<<<< HEAD
-    <entry type="message" referenceID="{spyne.test.interop.server}multi_param">
-=======
-    <entry type="message" referenceID="{spyne.test.interop.server}echo_nested_classResponse">
->>>>>>> 065e475f
-      <assertionResult id="BP2115" result="passed">
-      </assertionResult>
-      <assertionResult id="BP2116" result="passed">
-      </assertionResult>
-    </entry>
-<<<<<<< HEAD
-    <entry type="message" referenceID="{spyne.test.interop.server}echo_integer">
-=======
-    <entry type="message" referenceID="{spyne.test.interop.server}echo_double_array">
->>>>>>> 065e475f
-      <assertionResult id="BP2115" result="passed">
-      </assertionResult>
-      <assertionResult id="BP2116" result="passed">
-      </assertionResult>
-    </entry>
-<<<<<<< HEAD
-    <entry type="message" referenceID="{spyne.test.interop.server}echo_boolean_array">
-=======
-    <entry type="message" referenceID="{spyne.test.interop.server}echo_nested_class_arrayResponse">
->>>>>>> 065e475f
-      <assertionResult id="BP2115" result="passed">
-      </assertionResult>
-      <assertionResult id="BP2116" result="passed">
-      </assertionResult>
-    </entry>
-<<<<<<< HEAD
-    <entry type="message" referenceID="{spyne.test.interop.server}echo_in_complex_header">
-=======
-    <entry type="message" referenceID="{spyne.test.interop.server}return_other_class_arrayResponse">
->>>>>>> 065e475f
-      <assertionResult id="BP2115" result="passed">
-      </assertionResult>
-      <assertionResult id="BP2116" result="passed">
-      </assertionResult>
-    </entry>
-<<<<<<< HEAD
-    <entry type="message" referenceID="{spyne.test.interop.server}do_something_elseResponse">
-=======
-    <entry type="message" referenceID="{spyne.test.interop.server}echo_enumResponse">
->>>>>>> 065e475f
-      <assertionResult id="BP2115" result="passed">
-      </assertionResult>
-      <assertionResult id="BP2116" result="passed">
-      </assertionResult>
-    </entry>
-<<<<<<< HEAD
-    <entry type="message" referenceID="{spyne.test.interop.server}echo_in_header">
-=======
-    <entry type="message" referenceID="{spyne.test.interop.server}echo_array_in_array">
->>>>>>> 065e475f
-      <assertionResult id="BP2115" result="passed">
-      </assertionResult>
-      <assertionResult id="BP2116" result="passed">
-      </assertionResult>
-    </entry>
-<<<<<<< HEAD
-    <entry type="message" referenceID="{spyne.test.interop.server}echo_booleanResponse">
-=======
-    <entry type="message" referenceID="{spyne.test.interop.server}non_nillableResponse">
->>>>>>> 065e475f
-      <assertionResult id="BP2115" result="passed">
-      </assertionResult>
-      <assertionResult id="BP2116" result="passed">
-      </assertionResult>
-    </entry>
-<<<<<<< HEAD
-    <entry type="message" referenceID="{spyne.test.interop.server}echo_datetimeResponse">
-=======
-    <entry type="message" referenceID="{spyne.test.interop.server}echo_nested_class">
->>>>>>> 065e475f
-      <assertionResult id="BP2115" result="passed">
-      </assertionResult>
-      <assertionResult id="BP2116" result="passed">
-      </assertionResult>
-    </entry>
-<<<<<<< HEAD
-    <entry type="message" referenceID="{spyne.test.interop.server}echo_integer_array">
-=======
-    <entry type="message" referenceID="{spyne.test.interop.server}echo_extension_class">
->>>>>>> 065e475f
-      <assertionResult id="BP2115" result="passed">
-      </assertionResult>
-      <assertionResult id="BP2116" result="passed">
-      </assertionResult>
-    </entry>
-<<<<<<< HEAD
-    <entry type="message" referenceID="{spyne.test.interop.server}echo_nested_class_arrayResponse">
-=======
-    <entry type="message" referenceID="{spyne.test.interop.server}echo_any">
->>>>>>> 065e475f
-      <assertionResult id="BP2115" result="passed">
-      </assertionResult>
-      <assertionResult id="BP2116" result="passed">
-      </assertionResult>
-    </entry>
-<<<<<<< HEAD
-    <entry type="message" referenceID="{spyne.test.interop.server}echo_double_arrayResponse">
-=======
-    <entry type="message" referenceID="{spyne.test.interop.server}huge_number">
->>>>>>> 065e475f
-      <assertionResult id="BP2115" result="passed">
-      </assertionResult>
-      <assertionResult id="BP2116" result="passed">
-      </assertionResult>
-    </entry>
-<<<<<<< HEAD
-    <entry type="message" referenceID="{spyne.test.interop.server}long_stringResponse">
-=======
-    <entry type="message" referenceID="{spyne.test.interop.server}echo_boolean_array">
->>>>>>> 065e475f
-      <assertionResult id="BP2115" result="passed">
-      </assertionResult>
-      <assertionResult id="BP2116" result="passed">
-      </assertionResult>
-    </entry>
-<<<<<<< HEAD
-    <entry type="message" referenceID="{spyne.test.interop.server}echo_anyResponse">
-=======
-    <entry type="message" referenceID="{spyne.test.interop.server}send_out_complex_headerResponse">
->>>>>>> 065e475f
-      <assertionResult id="BP2115" result="passed">
-      </assertionResult>
-      <assertionResult id="BP2116" result="passed">
-      </assertionResult>
-    </entry>
-<<<<<<< HEAD
-    <entry type="message" referenceID="{spyne.test.interop.server}send_out_headerResponse">
-=======
-    <entry type="message" referenceID="{spyne.test.interop.server}echo_float">
->>>>>>> 065e475f
-      <assertionResult id="BP2115" result="passed">
-      </assertionResult>
-      <assertionResult id="BP2116" result="passed">
-      </assertionResult>
-    </entry>
-<<<<<<< HEAD
-    <entry type="message" referenceID="{spyne.test.interop.server}echo_boolean">
-=======
-    <entry type="message" referenceID="{spyne.test.interop.server}echo_integer">
->>>>>>> 065e475f
-      <assertionResult id="BP2115" result="passed">
-      </assertionResult>
-      <assertionResult id="BP2116" result="passed">
-      </assertionResult>
-    </entry>
-<<<<<<< HEAD
-    <entry type="message" referenceID="{spyne.test.interop.server}test_emptyResponse">
-=======
-    <entry type="message" referenceID="{spyne.test.interop.server}documented_exceptionResponse">
->>>>>>> 065e475f
-      <assertionResult id="BP2115" result="passed">
-      </assertionResult>
-      <assertionResult id="BP2116" result="passed">
-      </assertionResult>
-    </entry>
-<<<<<<< HEAD
-    <entry type="message" referenceID="{spyne.test.interop.server}long_string">
-=======
-    <entry type="message" referenceID="{spyne.test.interop.server}getCustomMessagesMsgOut">
->>>>>>> 065e475f
-      <assertionResult id="BP2115" result="passed">
-      </assertionResult>
-      <assertionResult id="BP2116" result="passed">
-      </assertionResult>
-    </entry>
-<<<<<<< HEAD
-    <entry type="message" referenceID="{spyne.test.interop.server}echo_enum">
-=======
-    <entry type="message" referenceID="{spyne.test.interop.server}echo_datetime">
->>>>>>> 065e475f
-      <assertionResult id="BP2115" result="passed">
-      </assertionResult>
-      <assertionResult id="BP2116" result="passed">
-      </assertionResult>
-    </entry>
-<<<<<<< HEAD
-    <entry type="message" referenceID="{spyne.test.interop.server}send_out_complex_header">
-=======
-    <entry type="message" referenceID="{spyne.test.interop.server}do_something_else">
->>>>>>> 065e475f
-      <assertionResult id="BP2115" result="passed">
-      </assertionResult>
-      <assertionResult id="BP2116" result="passed">
-      </assertionResult>
-    </entry>
-<<<<<<< HEAD
-    <entry type="message" referenceID="{spyne.test.interop.server}echo_nested_classResponse">
-=======
-    <entry type="message" referenceID="{spyne.test.interop.server}test_empty">
->>>>>>> 065e475f
-      <assertionResult id="BP2115" result="passed">
-      </assertionResult>
-      <assertionResult id="BP2116" result="passed">
-      </assertionResult>
-    </entry>
-    <entry type="message" referenceID="{spyne.test.interop.server}echo_duration">
-      <assertionResult id="BP2115" result="passed">
-      </assertionResult>
-      <assertionResult id="BP2116" result="passed">
-      </assertionResult>
-    </entry>
-<<<<<<< HEAD
-    <entry type="message" referenceID="{spyne.test.interop.server}echo_double_array">
-=======
-    <entry type="message" referenceID="{spyne.test.interop.server}echo_extension_classResponse">
->>>>>>> 065e475f
-      <assertionResult id="BP2115" result="passed">
-      </assertionResult>
-      <assertionResult id="BP2116" result="passed">
-      </assertionResult>
-    </entry>
-<<<<<<< HEAD
-    <entry type="message" referenceID="{spyne.test.interop.server}multi_paramResponse">
-=======
-    <entry type="message" referenceID="{spyne.test.interop.server}non_nillable">
->>>>>>> 065e475f
-      <assertionResult id="BP2115" result="passed">
-      </assertionResult>
-      <assertionResult id="BP2116" result="passed">
-      </assertionResult>
-    </entry>
-<<<<<<< HEAD
-    <entry type="message" referenceID="{spyne.test.interop.server}echo_datetime">
-=======
-    <entry type="message" referenceID="{spyne.test.interop.server}echo_simple_class_arrayResponse">
->>>>>>> 065e475f
-      <assertionResult id="BP2115" result="passed">
-      </assertionResult>
-      <assertionResult id="BP2116" result="passed">
-      </assertionResult>
-    </entry>
-    <entry type="message" referenceID="{spyne.test.interop.server}echo_simple_classResponse">
-      <assertionResult id="BP2115" result="passed">
-      </assertionResult>
-      <assertionResult id="BP2116" result="passed">
-      </assertionResult>
-    </entry>
-<<<<<<< HEAD
-    <entry type="message" referenceID="{spyne.test.interop.server}documented_exceptionResponse">
-=======
-    <entry type="message" referenceID="{spyne.test.interop.server}echo_array_in_arrayResponse">
->>>>>>> 065e475f
-      <assertionResult id="BP2115" result="passed">
-      </assertionResult>
-      <assertionResult id="BP2116" result="passed">
-      </assertionResult>
-    </entry>
-<<<<<<< HEAD
-    <entry type="message" referenceID="{spyne.test.interop.server}echo_float_array">
-=======
-    <entry type="message" referenceID="{spyne.test.interop.server}echo_string_array">
->>>>>>> 065e475f
-      <assertionResult id="BP2115" result="passed">
-      </assertionResult>
-      <assertionResult id="BP2116" result="passed">
-      </assertionResult>
-    </entry>
-<<<<<<< HEAD
-    <entry type="message" referenceID="{spyne.test.interop.server}Fault">
-=======
-    <entry type="message" referenceID="{spyne.test.interop.server}soap_exceptionResponse">
->>>>>>> 065e475f
-      <assertionResult id="BP2115" result="passed">
-      </assertionResult>
-      <assertionResult id="BP2116" result="passed">
-      </assertionResult>
-    </entry>
-<<<<<<< HEAD
-    <entry type="message" referenceID="{spyne.test.interop.server}echo_float">
-=======
-    <entry type="message" referenceID="{spyne.test.interop.server}echo_in_complex_headerResponse">
->>>>>>> 065e475f
-      <assertionResult id="BP2115" result="passed">
-      </assertionResult>
-      <assertionResult id="BP2116" result="passed">
-      </assertionResult>
-    </entry>
-<<<<<<< HEAD
-    <entry type="message" referenceID="{spyne.test.interop.server}echo_any_as_dict">
-=======
-    <entry type="message" referenceID="{spyne.test.interop.server}send_out_complex_header">
->>>>>>> 065e475f
-      <assertionResult id="BP2115" result="passed">
-      </assertionResult>
-      <assertionResult id="BP2116" result="passed">
-      </assertionResult>
-    </entry>
-<<<<<<< HEAD
-    <entry type="message" referenceID="{spyne.test.interop.server}echo_extension_class">
-=======
-    <entry type="message" referenceID="{spyne.test.interop.server}echo_anyResponse">
->>>>>>> 065e475f
-      <assertionResult id="BP2115" result="passed">
-      </assertionResult>
-      <assertionResult id="BP2116" result="passed">
-      </assertionResult>
-    </entry>
-<<<<<<< HEAD
-    <entry type="message" referenceID="{spyne.test.interop.server}echo_in_headerResponse">
-=======
-    <entry type="message" referenceID="{spyne.test.interop.server}echo_float_array">
->>>>>>> 065e475f
-      <assertionResult id="BP2115" result="passed">
-      </assertionResult>
-      <assertionResult id="BP2116" result="passed">
-      </assertionResult>
-    </entry>
-<<<<<<< HEAD
-    <entry type="message" referenceID="{spyne.test.interop.server}complex_return">
-=======
-    <entry type="message" referenceID="{spyne.test.interop.server}echo_doubleResponse">
->>>>>>> 065e475f
-      <assertionResult id="BP2115" result="passed">
-      </assertionResult>
-      <assertionResult id="BP2116" result="passed">
-      </assertionResult>
-    </entry>
-<<<<<<< HEAD
-    <entry type="message" referenceID="{spyne.test.interop.server}echo_nested_class_array">
-=======
-    <entry type="message" referenceID="{spyne.test.interop.server}echo_in_headerResponse">
->>>>>>> 065e475f
-      <assertionResult id="BP2115" result="passed">
-      </assertionResult>
-      <assertionResult id="BP2116" result="passed">
-      </assertionResult>
-    </entry>
-<<<<<<< HEAD
-    <entry type="message" referenceID="{spyne.test.interop.server}echo_date_time_arrayResponse">
-=======
-    <entry type="message" referenceID="{spyne.test.interop.server}echo_integerResponse">
->>>>>>> 065e475f
-      <assertionResult id="BP2115" result="passed">
-      </assertionResult>
-      <assertionResult id="BP2116" result="passed">
-      </assertionResult>
-    </entry>
-<<<<<<< HEAD
-    <entry type="message" referenceID="{spyne.test.interop.server}test_empty">
-=======
-    <entry type="message" referenceID="{spyne.test.interop.server}echo_any_as_dictResponse">
->>>>>>> 065e475f
-      <assertionResult id="BP2115" result="passed">
-      </assertionResult>
-      <assertionResult id="BP2116" result="passed">
-      </assertionResult>
-    </entry>
-<<<<<<< HEAD
-    <entry type="message" referenceID="{spyne.test.interop.server}non_nillable">
-=======
-    <entry type="message" referenceID="{spyne.test.interop.server}echo_class_with_self_referenceResponse">
->>>>>>> 065e475f
-      <assertionResult id="BP2115" result="passed">
-      </assertionResult>
-      <assertionResult id="BP2116" result="passed">
-      </assertionResult>
-    </entry>
-<<<<<<< HEAD
-    <entry type="message" referenceID="{spyne.test.interop.server}echo_simple_class_arrayResponse">
-=======
-    <entry type="message" referenceID="{spyne.test.interop.server}echo_simple_class">
->>>>>>> 065e475f
-      <assertionResult id="BP2115" result="passed">
-      </assertionResult>
-      <assertionResult id="BP2116" result="passed">
-      </assertionResult>
-    </entry>
-<<<<<<< HEAD
-    <entry type="message" referenceID="{spyne.test.interop.server}echo_attachment_arrayResponse">
-=======
-    <entry type="message" referenceID="{spyne.test.interop.server}echo_stringResponse">
->>>>>>> 065e475f
-      <assertionResult id="BP2115" result="passed">
-      </assertionResult>
-      <assertionResult id="BP2116" result="passed">
-      </assertionResult>
-    </entry>
-<<<<<<< HEAD
-    <entry type="message" referenceID="{spyne.test.interop.server}do_something_else">
-=======
-    <entry type="message" referenceID="{spyne.test.interop.server}echo_simple_boolean_array">
->>>>>>> 065e475f
-      <assertionResult id="BP2115" result="passed">
-      </assertionResult>
-      <assertionResult id="BP2116" result="passed">
-      </assertionResult>
-    </entry>
-<<<<<<< HEAD
-    <entry type="message" referenceID="{spyne.test.interop.server}echo_array_in_array">
-=======
-    <entry type="message" referenceID="{spyne.test.interop.server}huge_numberResponse">
->>>>>>> 065e475f
-      <assertionResult id="BP2115" result="passed">
-      </assertionResult>
-      <assertionResult id="BP2116" result="passed">
-      </assertionResult>
-    </entry>
-<<<<<<< HEAD
-    <entry type="message" referenceID="{spyne.test.interop.server}python_exception">
-=======
-    <entry type="message" referenceID="{spyne.test.interop.server}do_something_elseResponse">
->>>>>>> 065e475f
-      <assertionResult id="BP2115" result="passed">
-      </assertionResult>
-      <assertionResult id="BP2116" result="passed">
-      </assertionResult>
-    </entry>
-<<<<<<< HEAD
-    <entry type="message" referenceID="{spyne.test.interop.server}echo_simple_class_array">
-=======
-    <entry type="message" referenceID="{spyne.test.interop.server}echo_boolean_arrayResponse">
->>>>>>> 065e475f
-      <assertionResult id="BP2115" result="passed">
-      </assertionResult>
-      <assertionResult id="BP2116" result="passed">
-      </assertionResult>
-    </entry>
-<<<<<<< HEAD
-    <entry type="message" referenceID="{spyne.test.interop.server}echo_array_in_arrayResponse">
-=======
-    <entry type="message" referenceID="{spyne.test.interop.server}echo_simple_class_array">
->>>>>>> 065e475f
-      <assertionResult id="BP2115" result="passed">
-      </assertionResult>
-      <assertionResult id="BP2116" result="passed">
-      </assertionResult>
-    </entry>
-<<<<<<< HEAD
-    <entry type="message" referenceID="{spyne.test.interop.server}echo_class_with_self_referenceResponse">
-=======
-    <entry type="message" referenceID="{spyne.test.interop.server}echo_in_complex_header">
->>>>>>> 065e475f
-      <assertionResult id="BP2115" result="passed">
-      </assertionResult>
-      <assertionResult id="BP2116" result="passed">
-      </assertionResult>
-    </entry>
-<<<<<<< HEAD
-    <entry type="message" referenceID="{spyne.test.interop.server}echo_double">
-=======
-    <entry type="message" referenceID="{spyne.test.interop.server}complex_returnResponse">
->>>>>>> 065e475f
-      <assertionResult id="BP2115" result="passed">
-      </assertionResult>
-      <assertionResult id="BP2116" result="passed">
-      </assertionResult>
-    </entry>
-<<<<<<< HEAD
-    <entry type="message" referenceID="{spyne.test.interop.server}soap_exception">
-=======
-    <entry type="message" referenceID="{spyne.test.interop.server}echo_attachment">
->>>>>>> 065e475f
-      <assertionResult id="BP2115" result="passed">
-      </assertionResult>
-      <assertionResult id="BP2116" result="passed">
-      </assertionResult>
-    </entry>
-<<<<<<< HEAD
-    <entry type="message" referenceID="{spyne.test.interop.server}send_out_complex_headerResponse">
-=======
-    <entry type="message" referenceID="{spyne.test.interop.server}send_out_headerResponse">
->>>>>>> 065e475f
-      <assertionResult id="BP2115" result="passed">
-      </assertionResult>
-      <assertionResult id="BP2116" result="passed">
-      </assertionResult>
-    </entry>
-<<<<<<< HEAD
-    <entry type="message" referenceID="{spyne.test.interop.server}huge_numberResponse">
-=======
-    <entry type="message" referenceID="{spyne.test.interop.server}echo_in_header">
->>>>>>> 065e475f
-      <assertionResult id="BP2115" result="passed">
-      </assertionResult>
-      <assertionResult id="BP2116" result="passed">
-      </assertionResult>
-    </entry>
-<<<<<<< HEAD
-    <entry type="message" referenceID="{spyne.test.interop.server}echo_floatResponse">
-=======
-    <entry type="message" referenceID="{spyne.test.interop.server}test_emptyResponse">
->>>>>>> 065e475f
-      <assertionResult id="BP2115" result="passed">
-      </assertionResult>
-      <assertionResult id="BP2116" result="passed">
-      </assertionResult>
-    </entry>
-<<<<<<< HEAD
-    <entry type="message" referenceID="{spyne.test.interop.server}echo_attachment_array">
-=======
-    <entry type="message" referenceID="{spyne.test.interop.server}echo_string_arrayResponse">
->>>>>>> 065e475f
-      <assertionResult id="BP2115" result="passed">
-      </assertionResult>
-      <assertionResult id="BP2116" result="passed">
-      </assertionResult>
-    </entry>
-<<<<<<< HEAD
-    <entry type="message" referenceID="{spyne.test.interop.server}non_nillableResponse">
-=======
-    <entry type="message" referenceID="{spyne.test.interop.server}python_exception">
->>>>>>> 065e475f
-      <assertionResult id="BP2115" result="passed">
-      </assertionResult>
-      <assertionResult id="BP2116" result="passed">
-      </assertionResult>
-    </entry>
-<<<<<<< HEAD
+      <assertionResult id="BP2115" result="passed">
+      </assertionResult>
+      <assertionResult id="BP2116" result="passed">
+      </assertionResult>
+    </entry>
+    <entry type="message" referenceID="{spyne.test.interop.server}echo_float_arrayResponse">
+      <assertionResult id="BP2115" result="passed">
+      </assertionResult>
+      <assertionResult id="BP2116" result="passed">
+      </assertionResult>
+    </entry>
+    <entry type="message" referenceID="{spyne.test.interop.server}send_out_header">
+      <assertionResult id="BP2115" result="passed">
+      </assertionResult>
+      <assertionResult id="BP2116" result="passed">
+      </assertionResult>
+    </entry>
+    <entry type="message" referenceID="{spyne.test.interop.server}echo_simple_boolean_arrayResponse">
+      <assertionResult id="BP2115" result="passed">
+      </assertionResult>
+      <assertionResult id="BP2116" result="passed">
+      </assertionResult>
+    </entry>
     <entry type="message" referenceID="{spyne.test.interop.server}echo_durationResponse">
-=======
-    <entry type="message" referenceID="{spyne.test.interop.server}echo_any_as_dict">
->>>>>>> 065e475f
-      <assertionResult id="BP2115" result="passed">
-      </assertionResult>
-      <assertionResult id="BP2116" result="passed">
-      </assertionResult>
-    </entry>
-<<<<<<< HEAD
-    <entry type="message" referenceID="{spyne.test.interop.server}custom_messages">
-=======
-    <entry type="message" referenceID="{spyne.test.interop.server}echo_integer_arrayResponse">
->>>>>>> 065e475f
-      <assertionResult id="BP2115" result="passed">
-      </assertionResult>
-      <assertionResult id="BP2116" result="passed">
-      </assertionResult>
-    </entry>
-<<<<<<< HEAD
-    <entry type="message" referenceID="{spyne.test.interop.server}echo_simple_boolean_arrayResponse">
-=======
-    <entry type="message" referenceID="{spyne.test.interop.server}multi_paramResponse">
->>>>>>> 065e475f
-      <assertionResult id="BP2115" result="passed">
-      </assertionResult>
-      <assertionResult id="BP2116" result="passed">
-      </assertionResult>
-    </entry>
-<<<<<<< HEAD
-    <entry type="message" referenceID="{spyne.test.interop.server}return_binary_data">
-=======
-    <entry type="message" referenceID="{spyne.test.interop.server}echo_integer_array">
->>>>>>> 065e475f
-      <assertionResult id="BP2115" result="passed">
-      </assertionResult>
-      <assertionResult id="BP2116" result="passed">
-      </assertionResult>
-    </entry>
-<<<<<<< HEAD
-    <entry type="message" referenceID="{spyne.test.interop.server}return_other_class_arrayResponse">
-=======
-    <entry type="message" referenceID="{spyne.test.interop.server}echo_attachment_arrayResponse">
->>>>>>> 065e475f
-      <assertionResult id="BP2115" result="passed">
-      </assertionResult>
-      <assertionResult id="BP2116" result="passed">
-      </assertionResult>
-    </entry>
-<<<<<<< HEAD
-    <entry type="message" referenceID="{spyne.test.interop.server}echo_nested_class">
-=======
-    <entry type="message" referenceID="{spyne.test.interop.server}documented_exception">
->>>>>>> 065e475f
-      <assertionResult id="BP2115" result="passed">
-      </assertionResult>
-      <assertionResult id="BP2116" result="passed">
-      </assertionResult>
-    </entry>
-<<<<<<< HEAD
-    <entry type="message" referenceID="{spyne.test.interop.server}echo_simple_class">
-=======
-    <entry type="message" referenceID="{spyne.test.interop.server}return_invalid_dataResponse">
->>>>>>> 065e475f
-      <assertionResult id="BP2115" result="passed">
-      </assertionResult>
-      <assertionResult id="BP2116" result="passed">
-      </assertionResult>
-    </entry>
-    <entry type="message" referenceID="{spyne.test.interop.server}echo_any_as_dictResponse">
-      <assertionResult id="BP2115" result="passed">
-      </assertionResult>
-      <assertionResult id="BP2116" result="passed">
-      </assertionResult>
-    </entry>
-<<<<<<< HEAD
-    <entry type="message" referenceID="{spyne.test.interop.server}echo_extension_classResponse">
-=======
-    <entry type="message" referenceID="{spyne.test.interop.server}echo_boolean">
->>>>>>> 065e475f
-      <assertionResult id="BP2115" result="passed">
-      </assertionResult>
-      <assertionResult id="BP2116" result="passed">
-      </assertionResult>
-    </entry>
-<<<<<<< HEAD
-    <entry type="message" referenceID="{spyne.test.interop.server}return_invalid_dataResponse">
-=======
-    <entry type="message" referenceID="{spyne.test.interop.server}echo_enum">
->>>>>>> 065e475f
-      <assertionResult id="BP2115" result="passed">
-      </assertionResult>
-      <assertionResult id="BP2116" result="passed">
-      </assertionResult>
-    </entry>
-<<<<<<< HEAD
-    <entry type="message" referenceID="{spyne.test.interop.server}echo_float_arrayResponse">
-=======
-    <entry type="message" referenceID="{spyne.test.interop.server}echo_double">
->>>>>>> 065e475f
-      <assertionResult id="BP2115" result="passed">
-      </assertionResult>
-      <assertionResult id="BP2116" result="passed">
-      </assertionResult>
-    </entry>
-<<<<<<< HEAD
-    <entry type="message" referenceID="{spyne.test.interop.server}python_exceptionResponse">
-=======
-    <entry type="message" referenceID="{spyne.test.interop.server}long_string">
->>>>>>> 065e475f
-      <assertionResult id="BP2115" result="passed">
-      </assertionResult>
-      <assertionResult id="BP2116" result="passed">
-      </assertionResult>
-    </entry>
-<<<<<<< HEAD
-    <entry type="message" referenceID="{spyne.test.interop.server}echo_boolean_arrayResponse">
-=======
-    <entry type="message" referenceID="{spyne.test.interop.server}echo_attachmentResponse">
->>>>>>> 065e475f
-      <assertionResult id="BP2115" result="passed">
-      </assertionResult>
-      <assertionResult id="BP2116" result="passed">
-      </assertionResult>
-    </entry>
-<<<<<<< HEAD
-    <entry type="message" referenceID="{spyne.test.interop.server}send_out_header">
-=======
-    <entry type="message" referenceID="{spyne.test.interop.server}echo_float_arrayResponse">
->>>>>>> 065e475f
-      <assertionResult id="BP2115" result="passed">
-      </assertionResult>
-      <assertionResult id="BP2116" result="passed">
-      </assertionResult>
-    </entry>
-    <entry type="message" referenceID="{spyne.test.interop.server}complex_returnResponse">
-      <assertionResult id="BP2115" result="passed">
-      </assertionResult>
-      <assertionResult id="BP2116" result="passed">
-      </assertionResult>
-    </entry>
-<<<<<<< HEAD
-    <entry type="message" referenceID="{spyne.test.interop.server}echo_integer_arrayResponse">
-=======
-    <entry type="message" referenceID="{spyne.test.interop.server}echo_simple_boolean_arrayResponse">
->>>>>>> 065e475f
-      <assertionResult id="BP2115" result="passed">
-      </assertionResult>
-      <assertionResult id="BP2116" result="passed">
-      </assertionResult>
-    </entry>
-<<<<<<< HEAD
-    <entry type="message" referenceID="{spyne.test.interop.server}return_binary_dataResponse">
-=======
-    <entry type="message" referenceID="{spyne.test.interop.server}echo_durationResponse">
->>>>>>> 065e475f
       <assertionResult id="BP2115" result="passed">
       </assertionResult>
       <assertionResult id="BP2116" result="passed">
