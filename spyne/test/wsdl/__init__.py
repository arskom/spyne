--- conflicted
+++ resolved
@@ -23,13 +23,8 @@
 import spyne.const.xml_ns as ns
 
 def build_app(service_list, tns, name):
-<<<<<<< HEAD
-    app = Application(service_list, tns,
-                      in_protocol=Soap11(), out_protocol=Soap11(), name=name)
-=======
     app = Application(service_list, tns, name=name,
                       in_protocol=Soap11(), out_protocol=Soap11())
->>>>>>> 140de607
     app.transport = 'http://schemas.xmlsoap.org/soap/http'
     return app
 
@@ -47,10 +42,6 @@
         self.app = application
         self.interface_doc = Wsdl11(self.app.interface)
         self.interface_doc.build_interface_document(self.url)
-<<<<<<< HEAD
-        self.interface_doc.build_interface_document(self.url)
-=======
->>>>>>> 140de607
         self.wsdl = self.interface_doc.get_interface_document()
 
     def get_service_list(self):
